--- conflicted
+++ resolved
@@ -7,13 +7,8 @@
     "python": "2.7.15"
   },
   "msbuild-sdks": {
-<<<<<<< HEAD
-    "Microsoft.DotNet.Arcade.Sdk": "1.0.0-beta.19455.3",
-    "Microsoft.DotNet.Helix.Sdk": "2.0.0-beta.19455.3",
-=======
     "Microsoft.DotNet.Arcade.Sdk": "1.0.0-beta.19458.2",
     "Microsoft.DotNet.Helix.Sdk": "2.0.0-beta.19458.2",
->>>>>>> 1533d6a5
     "Microsoft.Build.NoTargets": "1.0.53",
     "Microsoft.Build.Traversal": "2.0.2"
   }
