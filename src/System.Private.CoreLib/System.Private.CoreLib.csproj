﻿<?xml version="1.0" encoding="utf-8"?>
<Project Sdk="Microsoft.NET.Sdk">
  <Import Project="$([MSBuild]::GetPathOfFileAbove(dir.props))" />

  <!-- Generate rsp -->
  <Import Project="GenerateCompilerResponseFile.targets" />

  <Target Name="GenerateTheRSPFile" BeforeTargets="CoreCompile" DependsOnTargets="GenerateCompilerResponseFile">
  </Target>

  <PropertyGroup>
    <EnableDefaultItems>false</EnableDefaultItems>
    <DisableImplicitFrameworkReferences>true</DisableImplicitFrameworkReferences>
    <GenerateResxSourceOmitGetResourceString>true</GenerateResxSourceOmitGetResourceString>
    <GenerateNeutralResourcesLanguageAttribute>false</GenerateNeutralResourcesLanguageAttribute>
    <EnsureRuntimePackageDependencies>false</EnsureRuntimePackageDependencies>

    <OutputType>Library</OutputType>
    <TargetFramework>netcoreapp2.1</TargetFramework>

    <!-- Ensure a portable PDB is emitted for the project. A PDB is needed for crossgen. -->
    <DebugType>Portable</DebugType>
    <DebugSymbols>true</DebugSymbols>

    <!-- Force System.Private.CoreLib.dll into a special IL output directory -->
    <OutputPath>$(BinDir)IL/</OutputPath>
    <Configurations>Debug;Release;Checked</Configurations>
    <Platforms>x64;x86;arm;arm64</Platforms>
  </PropertyGroup>

  <!-- Note that various places in SPCL depend on this resource name i.e. TplEventSource -->
  <ItemGroup Label="Embedded Resources">
    <EmbeddedResource Include="$(MSBuildThisFileDirectory)Resources\Strings.resx">
      <GenerateSource>true</GenerateSource>
      <ClassName>System.SR</ClassName>
    </EmbeddedResource>
  </ItemGroup>

  <PropertyGroup>
    <Configuration Condition=" '$(Configuration)' == '' ">$(BuildType)</Configuration>
    <Platform Condition=" '$(Platform)' == '' ">$(BuildArch)</Platform>
    <Platform Condition=" '$(Platform)' == 'armel' ">arm</Platform>
    <ProjectGuid>{3DA06C3A-2E7B-4CB7-80ED-9B12916013F9}</ProjectGuid>
    <AllowUnsafeBlocks>true</AllowUnsafeBlocks>
    <!-- This prevents the default MsBuild targets from referencing System.Core.dll -->
    <AddAdditionalExplicitAssemblyReferences>false</AddAdditionalExplicitAssemblyReferences>
    <!-- These prevent the default MsBuild targets from referencing System.dll and mscorlib.dll -->
    <ExcludeMscorlibFacade>true</ExcludeMscorlibFacade>
    <NoStdLib>true</NoStdLib>
    <NoCompilerStandardLib>true</NoCompilerStandardLib>
    <SubsystemVersion>6.00</SubsystemVersion>
    <Utf8Output>true</Utf8Output>
    <HighEntropyVA>true</HighEntropyVA>
    <ErrorReport>prompt</ErrorReport>
    <WarningLevel>4</WarningLevel>
    <TreatWarningsAsErrors>true</TreatWarningsAsErrors>
    <NoWarn>$(NoWarn),0419,0649,1573,1591,3021,CA2002</NoWarn>
    <Nullable>enable</Nullable>

    <!-- Ignore all previous constants since SPCL is sensitive to what is defined and the Sdk adds some by default -->
    <DefineConstants>CORECLR;netcoreapp</DefineConstants>
    <DisableImplicitConfigurationDefines>true</DisableImplicitConfigurationDefines>

    <!-- We don't use any of MSBuild's resolution logic for resolving the framework, so just set these two properties to any folder that exists to skip
         the GenerateReferenceAssemblyPaths task (not target) and to prevent it from outputting a warning (MSB3644). -->
    <_TargetFrameworkDirectories>$(MSBuildThisFileDirectory)/Documentation</_TargetFrameworkDirectories>
    <_FullFrameworkReferenceAssemblyPaths>$(MSBuildThisFileDirectory)/Documentation</_FullFrameworkReferenceAssemblyPaths>
    <SkipCommonResourcesIncludes>true</SkipCommonResourcesIncludes>
    <DocumentationFile>$(OutputPath)$(MSBuildProjectName).xml</DocumentationFile>
  </PropertyGroup>

  <!-- Platform specific properties -->
  <PropertyGroup Condition="'$(Platform)' == 'x64'">
    <PlatformTarget>x64</PlatformTarget>
    <Prefer32Bit>false</Prefer32Bit>
    <DefineConstants>BIT64;AMD64;$(DefineConstants)</DefineConstants>
  </PropertyGroup>
  <PropertyGroup Condition="'$(Platform)' == 'x86'">
    <PlatformTarget>x86</PlatformTarget>
    <DefineConstants>BIT32;$(DefineConstants)</DefineConstants>
  </PropertyGroup>
  <PropertyGroup Condition="'$(Platform)' == 'arm'">
    <PlatformTarget>arm</PlatformTarget>
    <DefineConstants>BIT32;ARM;$(DefineConstants)</DefineConstants>
  </PropertyGroup>
  <PropertyGroup Condition="'$(Platform)' == 'arm64'">
    <PlatformTarget>AnyCPU</PlatformTarget>
    <DefineConstants>BIT64;ARM64;$(DefineConstants)</DefineConstants>
  </PropertyGroup>

  <!-- Configuration specific properties -->
  <PropertyGroup Condition="'$(Configuration)' == 'Debug' or '$(Configuration)' == 'Checked'">
    <Optimize Condition="'$(Optimize)' == '' and '$(Configuration)' == 'Debug'">false</Optimize>
    <Optimize Condition="'$(Optimize)' == '' and '$(Configuration)' == 'Checked'">true</Optimize>
    <DefineConstants>_LOGGING;DEBUG;$(DefineConstants)</DefineConstants>
    <DefineConstants Condition="'$(Platform)' == 'x86' or '$(Platform)' == 'x64'">CODE_ANALYSIS;$(DefineConstants)</DefineConstants>
  </PropertyGroup>
  <PropertyGroup Condition="'$(Configuration)' == 'Release'">
    <Optimize Condition="'$(Optimize)' == ''">true</Optimize>
  </PropertyGroup>

  <!-- Assembly attributes -->
  <PropertyGroup>
    <AssemblyName>System.Private.CoreLib</AssemblyName>
    <AssemblyVersion>5.0.0.0</AssemblyVersion>
    <ExcludeAssemblyInfoPartialFile>true</ExcludeAssemblyInfoPartialFile>
    <GenerateTargetFrameworkAttribute>false</GenerateTargetFrameworkAttribute>
    <Description>$(AssemblyName)</Description>
  </PropertyGroup>

  <!-- Signing -->
  <PropertyGroup>
    <SignAssembly>true</SignAssembly>
    <StrongNameKeyId>SilverlightPlatform</StrongNameKeyId>
  </PropertyGroup>

  <!-- SourceLink -->
  <PropertyGroup>
    <!-- This is needed to embed build-time generated sources such as eventing and resource files to sourcelink PDBs. -->
    <EmbedUntrackedSources>true</EmbedUntrackedSources>
    <CoreCompileDependsOn>$(CoreCompileDependsOn);AddUntrackedResourcesForSourceLink</CoreCompileDependsOn>
  </PropertyGroup>

  <!--
    Helper Paths
  -->
  <PropertyGroup>
    <CommonPath>$(MSBuildThisFileDirectory)Common</CommonPath>
    <BclSourcesRoot>$(MSBuildThisFileDirectory)src</BclSourcesRoot>
    <SharedBclSourcesRoot>$(MSBuildThisFileDirectory)shared</SharedBclSourcesRoot>
  </PropertyGroup>

  <!-- Msbuild variables needed to get CoreCLR features to be set properly. -->
  <PropertyGroup>
    <!-- These are needed to make sure we have the right set of defines -->
    <TargetArch Condition="'$(Platform)'=='x86'">i386</TargetArch>
    <TargetArch Condition="'$(Platform)'!='x86'">$(Platform)</TargetArch>
  </PropertyGroup>

  <!-- Compilation options -->
  <Import Project="../../clr.featuredefines.props" />

  <!-- Sources -->
  <ItemGroup>
    <Compile Include="$(BclSourcesRoot)\Internal\Console.cs" />
    <Compile Include="$(BclSourcesRoot)\Internal\Runtime\InteropServices\IsolatedComponentLoadContext.cs" />
    <Compile Include="$(BclSourcesRoot)\Internal\Runtime\InteropServices\ComponentActivator.cs" />
    <Compile Include="$(BclSourcesRoot)\Microsoft\Win32\UnsafeNativeMethods.cs" />
    <Compile Include="$(BclSourcesRoot)\System\__Canon.cs" />
    <Compile Include="$(BclSourcesRoot)\System\ArgIterator.cs" />
    <Compile Include="$(BclSourcesRoot)\System\Array.CoreCLR.cs" />
    <Compile Include="$(BclSourcesRoot)\System\Attribute.CoreCLR.cs" />
    <Compile Include="$(BclSourcesRoot)\System\BadImageFormatException.CoreCLR.cs" />
    <Compile Include="$(BclSourcesRoot)\System\Buffer.CoreCLR.cs" />
    <Compile Include="$(BclSourcesRoot)\System\CLRConfig.cs" />
    <Compile Include="$(BclSourcesRoot)\System\Collections\EmptyReadOnlyDictionaryInternal.cs" />
    <Compile Include="$(BclSourcesRoot)\System\Collections\Generic\ArraySortHelper.CoreCLR.cs" />
    <Compile Include="$(BclSourcesRoot)\System\Collections\Generic\Comparer.CoreCLR.cs" />
    <Compile Include="$(BclSourcesRoot)\System\Collections\Generic\ComparerHelpers.cs" />
    <Compile Include="$(BclSourcesRoot)\System\Collections\Generic\EqualityComparer.CoreCLR.cs" />
    <Compile Include="$(BclSourcesRoot)\System\Collections\ObjectModel\ReadOnlyDictionary.cs" />
    <Compile Include="$(BclSourcesRoot)\System\Currency.cs" />
    <Compile Include="$(BclSourcesRoot)\System\Delegate.CoreCLR.cs" />
    <Compile Include="$(BclSourcesRoot)\System\Diagnostics\Debugger.cs" />
    <Compile Include="$(BclSourcesRoot)\System\Diagnostics\EditAndContinueHelper.cs" />
    <Compile Include="$(BclSourcesRoot)\System\Diagnostics\Eventing\NativeRuntimeEventSource.cs" Condition="'$(FeaturePerfTracing)' == 'true'" />
    <Compile Include="$(BclSourcesRoot)\System\Diagnostics\Eventing\EventPipe.cs" />
    <Compile Include="$(BclSourcesRoot)\System\Diagnostics\Eventing\EventPipeController.cs" />
    <Compile Include="$(BclSourcesRoot)\System\Diagnostics\Eventing\EventPipeEventDispatcher.cs" />
    <Compile Include="$(BclSourcesRoot)\System\Diagnostics\Eventing\EventPipeEventProvider.cs" />
    <Compile Include="$(BclSourcesRoot)\System\Diagnostics\Eventing\EventPipeMetadataGenerator.cs" />
    <Compile Include="$(BclSourcesRoot)\System\Diagnostics\Eventing\EventPipePayloadDecoder.cs" />
    <Compile Include="$(BclSourcesRoot)\System\Diagnostics\Eventing\RuntimeEventSource.cs" Condition="'$(FeaturePerfTracing)' == 'true'" />
    <Compile Include="$(BclSourcesRoot)\System\Diagnostics\Eventing\TraceLogging\TraceLoggingEventHandleTable.cs" />
    <Compile Include="$(BclSourcesRoot)\System\Diagnostics\ICustomDebuggerNotification.cs" />
    <Compile Include="$(BclSourcesRoot)\System\Diagnostics\StackFrame.CoreCLR.cs" />
    <Compile Include="$(BclSourcesRoot)\System\Diagnostics\StackFrameHelper.cs" />
    <Compile Include="$(BclSourcesRoot)\System\Diagnostics\StackTrace.CoreCLR.cs" />
    <Compile Include="$(BclSourcesRoot)\System\Diagnostics\SymbolStore\ISymWriter.cs" />
    <Compile Include="$(BclSourcesRoot)\System\Diagnostics\SymbolStore\SymAddressKind.cs" />
    <Compile Include="$(BclSourcesRoot)\System\Diagnostics\SymbolStore\Token.cs" />
    <Compile Include="$(BclSourcesRoot)\System\Enum.CoreCLR.cs" />
    <Compile Include="$(BclSourcesRoot)\System\Environment.CoreCLR.cs" />
    <Compile Include="$(BclSourcesRoot)\System\Exception.CoreCLR.cs" />
    <Compile Include="$(BclSourcesRoot)\System\GC.cs" />
    <Compile Include="$(BclSourcesRoot)\System\Globalization\GlobalizationMode.cs" />
    <Compile Include="$(BclSourcesRoot)\System\Internal.cs" />
    <Compile Include="$(BclSourcesRoot)\System\IO\FileLoadException.CoreCLR.cs" />
    <Compile Include="$(BclSourcesRoot)\System\IO\FileNotFoundException.CoreCLR.cs" />
    <Compile Include="$(BclSourcesRoot)\System\IO\Stream.CoreCLR.cs" />
    <Compile Include="$(BclSourcesRoot)\System\Math.CoreCLR.cs" />
    <Compile Include="$(BclSourcesRoot)\System\MathF.CoreCLR.cs" />
    <Compile Include="$(BclSourcesRoot)\System\MissingMemberException.CoreCLR.cs" />
    <Compile Include="$(BclSourcesRoot)\System\MulticastDelegate.cs" />
    <Compile Include="$(BclSourcesRoot)\System\Object.CoreCLR.cs" />
    <Compile Include="$(BclSourcesRoot)\System\OleAutBinder.cs" Condition="'$(FeatureClassicCominterop)' == 'true'" />
    <Compile Include="$(BclSourcesRoot)\System\Reflection\Assembly.CoreCLR.cs" />
    <Compile Include="$(BclSourcesRoot)\System\Reflection\AssemblyName.CoreCLR.cs" />
    <Compile Include="$(BclSourcesRoot)\System\Reflection\Associates.cs" />
    <Compile Include="$(BclSourcesRoot)\System\Reflection\ConstructorInfo.CoreCLR.cs" />
    <Compile Include="$(BclSourcesRoot)\System\Reflection\CustomAttribute.cs" />
    <Compile Include="$(BclSourcesRoot)\System\Reflection\Emit\AQNBuilder.cs" />
    <Compile Include="$(BclSourcesRoot)\System\Reflection\Emit\AssemblyBuilder.cs" />
    <Compile Include="$(BclSourcesRoot)\System\Reflection\Emit\AssemblyBuilderData.cs" />
    <Compile Include="$(BclSourcesRoot)\System\Reflection\Emit\ConstructorBuilder.cs" />
    <Compile Include="$(BclSourcesRoot)\System\Reflection\Emit\CustomAttributeBuilder.cs" />
    <Compile Include="$(BclSourcesRoot)\System\Reflection\Emit\DynamicILGenerator.cs" />
    <Compile Include="$(BclSourcesRoot)\System\Reflection\Emit\DynamicMethod.cs" />
    <Compile Include="$(BclSourcesRoot)\System\Reflection\Emit\EmptyCAHolder.cs" />
    <Compile Include="$(BclSourcesRoot)\System\Reflection\Emit\EnumBuilder.cs" />
    <Compile Include="$(BclSourcesRoot)\System\Reflection\Emit\EventBuilder.cs" />
    <Compile Include="$(BclSourcesRoot)\System\Reflection\Emit\FieldBuilder.cs" />
    <Compile Include="$(BclSourcesRoot)\System\Reflection\Emit\GenericTypeParameterBuilder.cs" />
    <Compile Include="$(BclSourcesRoot)\System\Reflection\Emit\ILGenerator.cs" />
    <Compile Include="$(BclSourcesRoot)\System\Reflection\Emit\ISymWrapperCore.cs" />
    <Compile Include="$(BclSourcesRoot)\System\Reflection\Emit\LocalBuilder.cs" />
    <Compile Include="$(BclSourcesRoot)\System\Reflection\Emit\MethodBuilder.cs" />
    <Compile Include="$(BclSourcesRoot)\System\Reflection\Emit\MethodBuilderInstantiation.cs" />
    <Compile Include="$(BclSourcesRoot)\System\Reflection\Emit\ModuleBuilder.cs" />
    <Compile Include="$(BclSourcesRoot)\System\Reflection\Emit\ModuleBuilderData.cs" />
    <Compile Include="$(BclSourcesRoot)\System\Reflection\Emit\ParameterBuilder.cs" />
    <Compile Include="$(BclSourcesRoot)\System\Reflection\Emit\PropertyBuilder.cs" />
    <Compile Include="$(BclSourcesRoot)\System\Reflection\Emit\SignatureHelper.cs" />
    <Compile Include="$(BclSourcesRoot)\System\Reflection\Emit\SymbolMethod.cs" />
    <Compile Include="$(BclSourcesRoot)\System\Reflection\Emit\SymbolType.cs" />
    <Compile Include="$(BclSourcesRoot)\System\Reflection\Emit\TypeBuilder.cs" />
    <Compile Include="$(BclSourcesRoot)\System\Reflection\Emit\TypeBuilderInstantiation.cs" />
    <Compile Include="$(BclSourcesRoot)\System\Reflection\Emit\XXXOnTypeBuilderInstantiation.cs" />
    <Compile Include="$(BclSourcesRoot)\System\Reflection\FieldInfo.CoreCLR.cs" />
    <Compile Include="$(BclSourcesRoot)\System\Reflection\INVOCATION_FLAGS.cs" />
    <Compile Include="$(BclSourcesRoot)\System\Reflection\LoaderAllocator.cs" />
    <Compile Include="$(BclSourcesRoot)\System\Reflection\MdConstant.cs" />
    <Compile Include="$(BclSourcesRoot)\System\Reflection\MdFieldInfo.cs" />
    <Compile Include="$(BclSourcesRoot)\System\Reflection\MdImport.cs" />
    <Compile Include="$(BclSourcesRoot)\System\Reflection\MemberInfo.Internal.cs" />
    <Compile Include="$(BclSourcesRoot)\System\Reflection\Metadata\AssemblyExtensions.cs" />
    <Compile Include="$(BclSourcesRoot)\System\Reflection\MethodBase.CoreCLR.cs" />
    <Compile Include="$(BclSourcesRoot)\System\Reflection\RtFieldInfo.cs" />
    <Compile Include="$(BclSourcesRoot)\System\Reflection\RuntimeAssembly.cs" />
    <Compile Include="$(BclSourcesRoot)\System\Reflection\RuntimeConstructorInfo.cs" />
    <Compile Include="$(BclSourcesRoot)\System\Reflection\RuntimeEventInfo.cs" />
    <Compile Include="$(BclSourcesRoot)\System\Reflection\RuntimeExceptionHandlingClause.cs" />
    <Compile Include="$(BclSourcesRoot)\System\Reflection\RuntimeFieldInfo.cs" />
    <Compile Include="$(BclSourcesRoot)\System\Reflection\RuntimeLocalVariableInfo.cs" />
    <Compile Include="$(BclSourcesRoot)\System\Reflection\RuntimeMethodBody.cs" />
    <Compile Include="$(BclSourcesRoot)\System\Reflection\RuntimeMethodInfo.cs" />
    <Compile Include="$(BclSourcesRoot)\System\Reflection\RuntimeModule.cs" />
    <Compile Include="$(BclSourcesRoot)\System\Reflection\RuntimeParameterInfo.cs" />
    <Compile Include="$(BclSourcesRoot)\System\Reflection\RuntimePropertyInfo.cs" />
    <Compile Include="$(BclSourcesRoot)\System\Resources\ManifestBasedResourceGroveler.CoreCLR.cs" />
    <Compile Include="$(BclSourcesRoot)\System\RuntimeType.CoreCLR.cs" />
    <Compile Include="$(BclSourcesRoot)\System\Runtime\CompilerServices\CrossLoaderAllocatorHashHelpers.cs" />
    <Compile Include="$(BclSourcesRoot)\System\Runtime\CompilerServices\DependentHandle.cs" />
    <Compile Include="$(BclSourcesRoot)\System\Runtime\CompilerServices\GCHeapHash.cs" />
    <Compile Include="$(BclSourcesRoot)\System\Runtime\CompilerServices\ICastableHelpers.cs" />
    <Compile Include="$(BclSourcesRoot)\System\Runtime\CompilerServices\jithelpers.cs" />
    <Compile Include="$(BclSourcesRoot)\System\Runtime\CompilerServices\RuntimeFeature.CoreCLR.cs" />
    <Compile Include="$(BclSourcesRoot)\System\Runtime\CompilerServices\RuntimeHelpers.cs" />
    <Compile Include="$(BclSourcesRoot)\System\Runtime\CompilerServices\TypeDependencyAttribute.cs" />
    <Compile Include="$(BclSourcesRoot)\System\Runtime\GCSettings.CoreCLR.cs" />
    <Compile Include="$(BclSourcesRoot)\System\Runtime\InteropServices\ComTypes\IEnumerable.cs" />
    <Compile Include="$(BclSourcesRoot)\System\Runtime\InteropServices\CriticalHandle.CoreCLR.cs" />
    <Compile Include="$(BclSourcesRoot)\System\Runtime\InteropServices\Expando\IExpando.cs" />
    <Compile Include="$(BclSourcesRoot)\System\Runtime\InteropServices\GCHandle.CoreCLR.cs" />
    <Compile Include="$(BclSourcesRoot)\System\Runtime\InteropServices\Marshal.CoreCLR.cs" />
    <Compile Include="$(BclSourcesRoot)\System\Runtime\InteropServices\NativeLibrary.CoreCLR.cs" />
    <Compile Include="$(BclSourcesRoot)\System\Runtime\Loader\AssemblyDependencyResolver.cs" />
    <Compile Include="$(BclSourcesRoot)\System\Runtime\Loader\AssemblyLoadContext.CoreCLR.cs" />
    <Compile Include="$(BclSourcesRoot)\System\Runtime\Versioning\CompatibilitySwitch.cs" />
    <Compile Include="$(BclSourcesRoot)\System\RuntimeArgumentHandle.cs" />
    <Compile Include="$(BclSourcesRoot)\System\RuntimeHandles.cs" />
    <Compile Include="$(BclSourcesRoot)\System\Security\DynamicSecurityMethodAttribute.cs" />
    <Compile Include="$(BclSourcesRoot)\System\StartupHookProvider.cs" />
    <Compile Include="$(BclSourcesRoot)\System\String.CoreCLR.cs" />
    <Compile Include="$(BclSourcesRoot)\System\StubHelpers.cs" />
    <Compile Include="$(BclSourcesRoot)\System\Text\StringBuilder.CoreCLR.cs" />
    <Compile Include="$(BclSourcesRoot)\System\Threading\ClrThreadPoolBoundHandle.cs" />
    <Compile Include="$(BclSourcesRoot)\System\Threading\ClrThreadPoolBoundHandleOverlapped.cs" />
    <Compile Include="$(BclSourcesRoot)\System\Threading\ClrThreadPoolPreAllocatedOverlapped.cs" />
    <Compile Include="$(BclSourcesRoot)\System\Threading\Interlocked.cs" />
    <Compile Include="$(BclSourcesRoot)\System\Threading\Monitor.cs" />
    <Compile Include="$(BclSourcesRoot)\System\Threading\Overlapped.cs" />
    <Compile Include="$(BclSourcesRoot)\System\Threading\StackCrawlMark.cs" />
    <Compile Include="$(BclSourcesRoot)\System\Threading\SynchronizationContext.CoreCLR.cs" />
    <Compile Include="$(BclSourcesRoot)\System\Threading\Thread.CoreCLR.cs" />
    <Compile Include="$(BclSourcesRoot)\System\Threading\ThreadPool.CoreCLR.cs" />
    <Compile Include="$(BclSourcesRoot)\System\Threading\Timer.CoreCLR.cs" />
    <Compile Include="$(BclSourcesRoot)\System\Threading\WaitHandle.CoreCLR.cs" />
    <Compile Include="$(BclSourcesRoot)\System\Type.CoreCLR.cs" />
    <Compile Include="$(BclSourcesRoot)\System\TypedReference.cs" />
    <Compile Include="$(BclSourcesRoot)\System\TypeLoadException.CoreCLR.cs" />
    <Compile Include="$(BclSourcesRoot)\System\TypeNameParser.cs" />
    <Compile Include="$(BclSourcesRoot)\System\ValueType.cs" />
    <Compile Include="$(BclSourcesRoot)\System\WeakReference.CoreCLR.cs" />
    <Compile Include="$(BclSourcesRoot)\System\WeakReference.T.CoreCLR.cs" />
    <Compile Include="shared\Interop\Windows\Kernel32\Interop.HandleTypes.cs" />
    <Compile Include="shared\Interop\Windows\Kernel32\Interop.GetStdHandle.cs" />
    <Compile Include="shared\Interop\Windows\Kernel32\Interop.LocalAlloc.cs" />
    <Compile Include="shared\Interop\Windows\Ole32\Interop.CoTaskMemAlloc.cs" />
    <Compile Include="shared\Interop\Windows\OleAut32\Interop.SysAllocStringByteLen.cs" />
  </ItemGroup>
  <ItemGroup Condition="'$(FeatureUtf8String)' == 'true'">
    <Compile Include="$(BclSourcesRoot)\System\Utf8Extensions.cs" />
    <Compile Include="$(BclSourcesRoot)\System\Utf8String.cs" />
    <Compile Include="$(BclSourcesRoot)\System\Utf8String.Comparison.cs" />
    <Compile Include="$(BclSourcesRoot)\System\Utf8String.Construction.cs" />
    <Compile Include="$(BclSourcesRoot)\System\Utf8String.Enumeration.cs" />
    <Compile Include="$(BclSourcesRoot)\System\Utf8String.Manipulation.cs" />
    <Compile Include="$(BclSourcesRoot)\System\Utf8String.Searching.cs" />
    <Compile Include="$(BclSourcesRoot)\System\Text\Utf8Segment.cs" />
    <Compile Include="$(BclSourcesRoot)\System\Text\Utf8Span.cs" />
    <Compile Include="$(BclSourcesRoot)\System\Text\Utf8Span.Comparison.cs" />
    <Compile Include="$(BclSourcesRoot)\System\Text\Utf8Span.Conversion.cs" />
    <Compile Include="$(BclSourcesRoot)\System\Text\Utf8Span.Searching.cs" />
    <Compile Include="$(BclSourcesRoot)\System\Text\Utf8StringComparer.cs" />
  </ItemGroup>
  <ItemGroup>
    <Compile Include="$(BclSourcesRoot)\System\Diagnostics\Eventing\XplatEventLogger.cs" Condition="'$(FeatureXplatEventSource)' == 'true'" />
    <Compile Include="$(IntermediateOutputPath)../Eventing/NativeRuntimeEventSource.cs" Condition="'$(FeaturePerfTracing)' == 'true' AND '$(BuildingInsideVisualStudio)' != 'true' " />
  </ItemGroup>
  <ItemGroup Condition="'$(FeatureCominterop)' == 'true'">
    <Compile Include="$(BclSourcesRoot)\Internal\Runtime\InteropServices\WindowsRuntime\ExceptionSupport.cs" />
    <Compile Include="$(BclSourcesRoot)\Internal\Runtime\InteropServices\WindowsRuntime\ActivationFactoryLoader.cs" Condition="'$(FeatureCominteropWinRTManagedActivation)' == 'true'" />
    <Compile Include="$(BclSourcesRoot)\Internal\Runtime\InteropServices\ComActivator.cs" Condition="'$(FeatureCominteropUnmanagedActivation)' == 'true'" />
    <Compile Include="$(BclSourcesRoot)\Microsoft\Win32\OAVariantLib.cs" Condition="'$(FeatureClassicCominterop)' == 'true'" />
    <Compile Include="$(BclSourcesRoot)\System\__ComObject.cs" />
    <Compile Include="$(BclSourcesRoot)\System\Runtime\InteropServices\ComEventsHelper.cs" Condition="'$(FeatureClassicCominterop)' == 'true'" />
    <Compile Include="$(BclSourcesRoot)\System\Runtime\InteropServices\ComEventsInfo.cs" Condition="'$(FeatureClassicCominterop)' == 'true'" />
    <Compile Include="$(BclSourcesRoot)\System\Runtime\InteropServices\ComEventsMethod.cs" Condition="'$(FeatureClassicCominterop)' == 'true'" />
    <Compile Include="$(BclSourcesRoot)\System\Runtime\InteropServices\ComEventsSink.cs" Condition="'$(FeatureClassicCominterop)' == 'true'" />
    <Compile Include="$(BclSourcesRoot)\System\Runtime\InteropServices\Variant.cs" Condition="'$(FeatureClassicCominterop)' == 'true'" />
    <Compile Include="$(BclSourcesRoot)\System\Runtime\InteropServices\CustomMarshalers\ComDataHelpers.cs" />
    <Compile Include="$(BclSourcesRoot)\System\Runtime\InteropServices\CustomMarshalers\EnumVariantViewOfEnumerator.cs" />
    <Compile Include="$(BclSourcesRoot)\System\Runtime\InteropServices\CustomMarshalers\EnumerableToDispatchMarshaler.cs" />
    <Compile Include="$(BclSourcesRoot)\System\Runtime\InteropServices\CustomMarshalers\EnumerableViewOfDispatch.cs" />
    <Compile Include="$(BclSourcesRoot)\System\Runtime\InteropServices\CustomMarshalers\EnumeratorToEnumVariantMarshaler.cs" />
    <Compile Include="$(BclSourcesRoot)\System\Runtime\InteropServices\CustomMarshalers\EnumeratorViewOfEnumVariant.cs" />
    <Compile Include="$(BclSourcesRoot)\System\Runtime\InteropServices\CustomMarshalers\ExpandoToDispatchExMarshaler.cs" />
    <Compile Include="$(BclSourcesRoot)\System\Runtime\InteropServices\CustomMarshalers\TypeToTypeInfoMarshaler.cs" />
    <Compile Include="$(BclSourcesRoot)\System\Runtime\InteropServices\IDispatch.cs" />
    <Compile Include="$(BclSourcesRoot)\System\Runtime\InteropServices\WindowsRuntime\Attributes.cs" />
    <Compile Include="$(BclSourcesRoot)\System\Runtime\InteropServices\WindowsRuntime\BindableVectorToCollectionAdapter.cs" />
    <Compile Include="$(BclSourcesRoot)\System\Runtime\InteropServices\WindowsRuntime\BindableVectorToListAdapter.cs" />
    <Compile Include="$(BclSourcesRoot)\System\Runtime\InteropServices\WindowsRuntime\CLRIKeyValuePairImpl.cs" />
    <Compile Include="$(BclSourcesRoot)\System\Runtime\InteropServices\WindowsRuntime\CLRIPropertyValueImpl.cs" />
    <Compile Include="$(BclSourcesRoot)\System\Runtime\InteropServices\WindowsRuntime\CLRIReferenceImpl.cs" />
    <Compile Include="$(BclSourcesRoot)\System\Runtime\InteropServices\WindowsRuntime\ConstantSplittableMap.cs" />
    <Compile Include="$(BclSourcesRoot)\System\Runtime\InteropServices\WindowsRuntime\CustomPropertyImpl.cs" />
    <Compile Include="$(BclSourcesRoot)\System\Runtime\InteropServices\WindowsRuntime\DictionaryKeyCollection.cs" />
    <Compile Include="$(BclSourcesRoot)\System\Runtime\InteropServices\WindowsRuntime\DictionaryToMapAdapter.cs" />
    <Compile Include="$(BclSourcesRoot)\System\Runtime\InteropServices\WindowsRuntime\DictionaryValueCollection.cs" />
    <Compile Include="$(BclSourcesRoot)\System\Runtime\InteropServices\WindowsRuntime\EnumeratorToIteratorAdapter.cs" />
    <Compile Include="$(BclSourcesRoot)\System\Runtime\InteropServices\WindowsRuntime\EventRegistrationTokenTable.cs" />
    <Compile Include="$(BclSourcesRoot)\System\Runtime\InteropServices\WindowsRuntime\IActivationFactory.cs" />
    <Compile Include="$(BclSourcesRoot)\System\Runtime\InteropServices\WindowsRuntime\IClosable.cs" />
    <Compile Include="$(BclSourcesRoot)\System\Runtime\InteropServices\WindowsRuntime\ICustomProperty.cs" />
    <Compile Include="$(BclSourcesRoot)\System\Runtime\InteropServices\WindowsRuntime\ICustomPropertyProvider.cs" />
    <Compile Include="$(BclSourcesRoot)\System\Runtime\InteropServices\WindowsRuntime\IIterable.cs" />
    <Compile Include="$(BclSourcesRoot)\System\Runtime\InteropServices\WindowsRuntime\IIterator.cs" />
    <Compile Include="$(BclSourcesRoot)\System\Runtime\InteropServices\WindowsRuntime\IMap.cs" />
    <Compile Include="$(BclSourcesRoot)\System\Runtime\InteropServices\WindowsRuntime\IMapViewToIReadOnlyDictionaryAdapter.cs" />
    <Compile Include="$(BclSourcesRoot)\System\Runtime\InteropServices\WindowsRuntime\IPropertyValue.cs" />
    <Compile Include="$(BclSourcesRoot)\System\Runtime\InteropServices\WindowsRuntime\IReadOnlyDictionaryToIMapViewAdapter.cs" />
    <Compile Include="$(BclSourcesRoot)\System\Runtime\InteropServices\WindowsRuntime\IReadOnlyListToIVectorViewAdapter.cs" />
    <Compile Include="$(BclSourcesRoot)\System\Runtime\InteropServices\WindowsRuntime\IReference.cs" />
    <Compile Include="$(BclSourcesRoot)\System\Runtime\InteropServices\WindowsRuntime\IRestrictedErrorInfo.cs" />
    <Compile Include="$(BclSourcesRoot)\System\Runtime\InteropServices\WindowsRuntime\IteratorToEnumeratorAdapter.cs" />
    <Compile Include="$(BclSourcesRoot)\System\Runtime\InteropServices\WindowsRuntime\IVector.cs" />
    <Compile Include="$(BclSourcesRoot)\System\Runtime\InteropServices\WindowsRuntime\IVectorViewToIReadOnlyListAdapter.cs" />
    <Compile Include="$(BclSourcesRoot)\System\Runtime\InteropServices\WindowsRuntime\ListToBindableVectorAdapter.cs" />
    <Compile Include="$(BclSourcesRoot)\System\Runtime\InteropServices\WindowsRuntime\ListToBindableVectorViewAdapter.cs" />
    <Compile Include="$(BclSourcesRoot)\System\Runtime\InteropServices\WindowsRuntime\ListToVectorAdapter.cs" />
    <Compile Include="$(BclSourcesRoot)\System\Runtime\InteropServices\WindowsRuntime\ManagedActivationFactory.cs" />
    <Compile Include="$(BclSourcesRoot)\System\Runtime\InteropServices\WindowsRuntime\MapToCollectionAdapter.cs" />
    <Compile Include="$(BclSourcesRoot)\System\Runtime\InteropServices\WindowsRuntime\MapToDictionaryAdapter.cs" />
    <Compile Include="$(BclSourcesRoot)\System\Runtime\InteropServices\WindowsRuntime\MapViewToReadOnlyCollectionAdapter.cs" />
    <Compile Include="$(BclSourcesRoot)\System\Runtime\InteropServices\WindowsRuntime\NativeMethods.cs" />
    <Compile Include="$(BclSourcesRoot)\System\Runtime\InteropServices\WindowsRuntime\PropertyValue.cs" />
    <Compile Include="$(BclSourcesRoot)\System\Runtime\InteropServices\WindowsRuntime\RuntimeClass.cs" />
    <Compile Include="$(BclSourcesRoot)\System\Runtime\InteropServices\WindowsRuntime\VectorToCollectionAdapter.cs" />
    <Compile Include="$(BclSourcesRoot)\System\Runtime\InteropServices\WindowsRuntime\VectorToListAdapter.cs" />
    <Compile Include="$(BclSourcesRoot)\System\Runtime\InteropServices\WindowsRuntime\VectorViewToReadOnlyCollectionAdapter.cs" />
    <Compile Include="$(BclSourcesRoot)\System\Runtime\InteropServices\WindowsRuntime\WindowsFoundationEventHandler.cs" />
    <Compile Include="$(BclSourcesRoot)\System\Runtime\InteropServices\WindowsRuntime\WindowsRuntimeMarshal.cs" />
    <Compile Include="$(BclSourcesRoot)\System\Runtime\InteropServices\WindowsRuntime\WindowsRuntimeMetadata.cs" />
    <Compile Include="$(BclSourcesRoot)\System\Threading\Tasks\IAsyncCausalityTracerStatics.cs" />
    <Compile Include="$(BclSourcesRoot)\System\Threading\Tasks\AsyncCausalityTracer.cs" />
    <Compile Include="$(BclSourcesRoot)\System\Variant.cs" />
  </ItemGroup>
  <ItemGroup Condition="'$(TargetsUnix)' == 'true'">
    <Compile Include="$(SharedBclSourcesRoot)\Interop\Windows\Interop.BOOL.cs" /> <!-- The CLR internally uses a BOOL type analogous to the Windows BOOL type on Unix -->
    <Compile Include="$(BclSourcesRoot)\Interop\Unix\Interop.Libraries.cs" />
    <Compile Include="$(BclSourcesRoot)\System\DateTime.Unix.CoreCLR.cs" />
    <Compile Include="$(BclSourcesRoot)\System\Globalization\GlobalizationMode.Unix.cs" />
    <Compile Include="$(BclSourcesRoot)\System\Threading\ClrThreadPoolBoundHandle.Unix.cs" />
    <Compile Include="$(BclSourcesRoot)\System\Diagnostics\Eventing\RuntimeEventSourceHelper.Unix.cs" Condition="'$(FeaturePerfTracing)' == 'true'" />
  </ItemGroup>
  <ItemGroup Condition="'$(TargetsWindows)' == 'true'">
    <Compile Include="$(BclSourcesRoot)\Internal\Runtime\InteropServices\InMemoryAssemblyLoader.cs" />
    <Compile Include="$(BclSourcesRoot)\System\DateTime.Windows.CoreCLR.cs" />
    <Compile Include="$(BclSourcesRoot)\Interop\Windows\OleAut32\Interop.VariantClear.cs" />
    <Compile Include="$(BclSourcesRoot)\System\ApplicationModel.Windows.cs" />
    <Compile Include="$(BclSourcesRoot)\System\Globalization\GlobalizationMode.Windows.cs" />
    <Compile Include="$(BclSourcesRoot)\System\Threading\ClrThreadPoolBoundHandle.Windows.cs" />
    <Compile Include="$(BclSourcesRoot)\System\Diagnostics\Eventing\RuntimeEventSourceHelper.Windows.cs" Condition="'$(FeaturePerfTracing)' == 'true'" />
  </ItemGroup>
  <ItemGroup Condition="'$(FeatureAppX)' == 'true'">
    <Compile Include="$(BclSourcesRoot)\System\Threading\SynchronizationContext.Uap.cs" />
  </ItemGroup>
  <!-- Include additional sources shared files in the compilation -->
  <ItemGroup>
    <!-- These files are shared with other framework components and don't live the same folder as the rest of them-->
    <Compile Include="$(CommonPath)\NotImplemented.cs" />
    <Compile Include="$(CommonPath)\System\SR.cs" />
  </ItemGroup>
  <ItemGroup>
    <Compile Include="src\System\Runtime\RuntimeImports.cs" />
  </ItemGroup>
  <Import Project="shared\System.Private.CoreLib.Shared.projitems" />
  <PropertyGroup>
    <CheckCDefines Condition="'$(CheckCDefines)'==''">true</CheckCDefines>
  </PropertyGroup>
  <Target Name="CDefineChecker" BeforeTargets="Build" Condition="'$(CheckCDefines)'=='true'">
    <!-- Compiler Definition Verification -->
    <PropertyGroup>
      <CMakeDefinitionSaveFile>$(IntermediateOutputPath)\cmake.definitions</CMakeDefinitionSaveFile>
    </PropertyGroup>
    <Exec Command="&quot;$(PYTHON)&quot; $(MSBuildThisFileDirectory)..\scripts\check-definitions.py &quot;$(ProjectDir.TrimEnd('\'))&quot; &quot;$(CMakeDefinitionSaveFile)&quot; &quot;$(DefineConstants)&quot; &quot;$(IgnoreDefineConstants)&quot; " />
  </Target>
  <PropertyGroup Condition="'$(BuildOS)' == 'Windows_NT'">
    <EnableDotnetAnalyzers Condition="'$(EnableDotnetAnalyzers)'==''">true</EnableDotnetAnalyzers>
    <UseWin32Apis>true</UseWin32Apis>
    <OSGroup>Windows_NT</OSGroup>
  </PropertyGroup>
  <PropertyGroup>
    <FeatureAsyncCausalityTracer Condition="'$(FeatureCominterop)' == 'true'">true</FeatureAsyncCausalityTracer>
  </PropertyGroup>

  <!-- Globals used by ILLink.targets -->
  <PropertyGroup>
    <TargetName>$(MSBuildProjectName)</TargetName>
    <TargetExt>.dll</TargetExt>
  </PropertyGroup>

  <!-- Setup ILLink.targets -->
  <ItemGroup>
    <PackageReference Include="$(ILLinkTasksPackage)">
      <Version>$(ILLinkTasksPackageVersion)</Version>
    </PackageReference>
  </ItemGroup>

  <!-- Analyzers -->
  <PropertyGroup>
    <CodeAnalysisRuleset>shared\CodeAnalysis.ruleset</CodeAnalysisRuleset>
  </PropertyGroup>
  <ItemGroup>
    <PackageReference Include="Microsoft.CodeAnalysis.FxCopAnalyzers" Version="2.9.4" PrivateAssets="all" />
    <PackageReference Include="StyleCop.Analyzers" Version="1.2.0-beta.66" PrivateAssets="all" />
  </ItemGroup>

  <Import Project="CreateRuntimeRootILLinkDescriptorFile.targets" />

  <Target Name="CreateRuntimeRootIlLinkDescFile" BeforeTargets="CoreCompile" DependsOnTargets="_CreateILLinkRuntimeRootDescriptorFile">
  </Target>

  <!-- This is working around dotnet/coreclr#26371 until dotnet/sourcelink#392 gets solved -->
<<<<<<< HEAD
  <Target Name="AddUntrackedResourcesForSourceLink" BeforeTargets="CoreCompile" DependsOnTargets="SetEmbeddedFilesFromSourceControlManagerUntrackedFiles;                       _GenerateResxSource">
=======
  <Target Condition="'$(BuildingInsideVisualStudio)' != 'true'" Name="AddUntrackedResourcesForSourceLink"
    BeforeTargets="CoreCompile"
    DependsOnTargets="SetEmbeddedFilesFromSourceControlManagerUntrackedFiles;
                      _GenerateResxSource" >
>>>>>>> f23c07f6
    <ItemGroup>
      <EmbeddedFiles Include="@(GeneratedResxSource)" />
    </ItemGroup>
  </Target>

  <ItemGroup>
    <EmbeddedResource Include="$(_ILLinkRuntimeRootDescriptorFilePath)">
      <LogicalName>$(MSBuildProjectName).xml</LogicalName>
    </EmbeddedResource>
  </ItemGroup>

  <ItemGroup>
    <!-- This is the T4 template service and is added by VS anytime you modify a T4 template -->
    <Service Include="{508349b6-6b84-4df5-91f0-309beebad82d}" />
  </ItemGroup>

  <Import Project="ILLink.targets" />
</Project><|MERGE_RESOLUTION|>--- conflicted
+++ resolved
@@ -464,14 +464,10 @@
   </Target>
 
   <!-- This is working around dotnet/coreclr#26371 until dotnet/sourcelink#392 gets solved -->
-<<<<<<< HEAD
-  <Target Name="AddUntrackedResourcesForSourceLink" BeforeTargets="CoreCompile" DependsOnTargets="SetEmbeddedFilesFromSourceControlManagerUntrackedFiles;                       _GenerateResxSource">
-=======
   <Target Condition="'$(BuildingInsideVisualStudio)' != 'true'" Name="AddUntrackedResourcesForSourceLink"
     BeforeTargets="CoreCompile"
     DependsOnTargets="SetEmbeddedFilesFromSourceControlManagerUntrackedFiles;
                       _GenerateResxSource" >
->>>>>>> f23c07f6
     <ItemGroup>
       <EmbeddedFiles Include="@(GeneratedResxSource)" />
     </ItemGroup>
