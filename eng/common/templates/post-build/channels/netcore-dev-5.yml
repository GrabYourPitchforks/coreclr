--- conflicted
+++ resolved
@@ -2,10 +2,7 @@
   symbolPublishingAdditionalParameters: ''
   artifactsPublishingAdditionalParameters: ''
   publishInstallersAndChecksums: false
-<<<<<<< HEAD
-=======
   publishToAzureDevOpsFeeds: true
->>>>>>> 1533d6a5
 
 stages:
 - stage: NetCore_Dev5_Publish
@@ -95,54 +92,12 @@
           AZURE_DEVOPS_EXT_PAT: $(dn-bot-dnceng-universal-packages-rw)
         inputs:
           filePath: eng\common\sdk-task.ps1
-<<<<<<< HEAD
-          arguments: -task PublishArtifactsInManifest -restore -msbuildEngine dotnet
-            /p:ChannelId=$(NetCore_5_Dev_Channel_Id)
-=======
           arguments: -task PublishArtifactsInManifest -restore -msbuildEngine dotnet 
->>>>>>> 1533d6a5
             /p:ArtifactsCategory=$(_DotNetArtifactsCategory)
             /p:IsStableBuild=$(IsStableBuild)
             /p:IsInternalBuild=$(IsInternalBuild)
             /p:RepositoryName=$(Build.Repository.Name)
             /p:CommitSha=$(Build.SourceVersion)
-<<<<<<< HEAD
-            /p:NugetPath=$(Agent.BuildDirectory)\Nuget\NuGet.exe
-            /p:AzdoTargetFeedPAT='$(dn-bot-dnceng-unviersal-packages-rw)'
-            /p:TargetFeedPAT='$(dn-bot-dnceng-unviersal-packages-rw)'
-            /p:AzureStorageTargetFeedPAT='$(dotnetfeed-storage-access-key-1)'
-            /p:BARBuildId=$(BARBuildId)
-            /p:MaestroApiEndpoint='$(MaestroApiEndPoint)'
-            /p:BuildAssetRegistryToken='$(MaestroApiAccessToken)'
-            /p:ManifestsBasePath='$(Build.ArtifactStagingDirectory)/AssetManifests/'
-            /p:BlobBasePath='$(Build.ArtifactStagingDirectory)/BlobArtifacts/'
-            /p:PackageBasePath='$(Build.ArtifactStagingDirectory)/PackageArtifacts/'
-            /p:Configuration=Release
-            /p:InstallersTargetStaticFeed=$(InstallersBlobFeedUrl)
-            /p:InstallersAzureAccountKey=$(dotnetcli-storage-key)
-            /p:PublishInstallersAndChecksums=${{ parameters.publishInstallersAndChecksums }}
-            /p:ChecksumsTargetStaticFeed=$(ChecksumsBlobFeedUrl)
-            /p:ChecksumsAzureAccountKey=$(dotnetclichecksums-storage-key)
-            ${{ parameters.artifactsPublishingAdditionalParameters }}
-
-      - task: NuGetCommand@2
-        displayName: Publish Packages to AzDO Feed
-        condition: contains(variables['TargetAzDOFeed'], 'pkgs.visualstudio.com')
-        inputs:
-          command: push
-          vstsFeed: $(AzDoFeedName)
-          packagesToPush: $(Build.ArtifactStagingDirectory)\PackageArtifacts\*.nupkg
-          publishVstsFeed: $(AzDoFeedName)
-
-      - task: PowerShell@2
-        displayName: Publish Blobs to AzDO Feed
-        inputs:
-          filePath: $(Build.SourcesDirectory)/eng/common/post-build/publish-blobs-to-azdo.ps1
-          arguments: -FeedName $(AzDoFeedName)
-            -SourceFolderCollection $(Build.ArtifactStagingDirectory)/BlobArtifacts/
-            -PersonalAccessToken $(dn-bot-dnceng-unviersal-packages-rw)
-        enabled: false
-=======
             /p:StaticInternalFeed=$(StaticInternalFeed)
             /p:InternalChecksumsTargetStaticFeed=$(InternalChecksumsBlobFeedUrl)
             /p:InternalChecksumsTargetStaticFeedKey=$(InternalChecksumsBlobFeedKey)
@@ -170,7 +125,6 @@
             /p:AzureDevOpsStaticTransportFeed='https://pkgs.dev.azure.com/dnceng/public/_packaging/dotnet5-transport/nuget/v3/index.json'
             /p:AzureDevOpsStaticTransportFeedKey='$(dn-bot-dnceng-artifact-feeds-rw)'
             ${{ parameters.artifactsPublishingAdditionalParameters }}
->>>>>>> 1533d6a5
 
 
 - stage: NetCore_Dev5_Publish_Validation
@@ -182,11 +136,4 @@
 
   - template: ../promote-build.yml
     parameters:
-<<<<<<< HEAD
-      ChannelId: ${{ variables.NetCore_5_Dev_Channel_Id }}
-
-  - template: ../promote-build.yml
-    parameters:
-=======
->>>>>>> 1533d6a5
       ChannelId: ${{ variables.NetCore_5_Dev_Channel_Id }}