--- conflicted
+++ resolved
@@ -3766,7 +3766,6 @@
   <data name="InvalidOperation_MultipleComUnRegFunctions" xml:space="preserve">
     <value>Type '{0}' has more than one COM unregistration function.</value>
   </data>
-<<<<<<< HEAD
   <data name="Utf8String_CallbackProvidedMalformedData" xml:space="preserve">
     <value>The callback populated its buffer with ill-formed UTF-8 data. Callbacks are required to populate the buffer with only well-formed UTF-8 data.</value>
   </data>
@@ -3776,8 +3775,6 @@
   <data name="Utf8String_InputContainedMalformedUtf8" xml:space="preserve">
     <value>The input buffer contained ill-formed UTF-8 data.</value>
   </data>
-=======
->>>>>>> 9dd5b1a0
   <data name="Utf8String_CannotSplitMultibyteSubsequence" xml:space="preserve">
     <value>Cannot create the desired substring because it would split a multi-byte UTF-8 subsequence.</value>
   </data>
