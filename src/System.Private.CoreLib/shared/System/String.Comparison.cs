--- conflicted
+++ resolved
@@ -744,24 +744,31 @@
 
         // Gets a hash code for this string.  If strings A and B are such that A.Equals(B), then
         // they will return the same hash code.
-<<<<<<< HEAD
-        public override int GetHashCode() => Marvin.ComputeHash32Ordinal(AsSpanFast());
-=======
         [MethodImpl(MethodImplOptions.AggressiveInlining)]
         public override int GetHashCode()
         {
             ulong seed = Marvin.DefaultSeed;
             return Marvin.ComputeHash32(ref Unsafe.As<char, byte>(ref _firstChar), _stringLength * 2, (uint)seed, (uint)(seed >> 32));
         }
->>>>>>> e0637d0e
 
         // Gets a hash code for this string and this comparison. If strings A and B and comparison C are such
         // that string.Equals(A, B, C), then they will return the same hash code with this comparison C.
         public int GetHashCode(StringComparison comparisonType) => StringComparer.FromComparison(comparisonType).GetHashCode(this);
 
-<<<<<<< HEAD
+        [MethodImpl(MethodImplOptions.AggressiveInlining)]
+        internal int GetHashCodeOrdinalIgnoreCase()
+        {
+            ulong seed = Marvin.DefaultSeed;
+            return Marvin.ComputeHash32OrdinalIgnoreCase(ref _firstChar, _stringLength, (uint)seed, (uint)(seed >> 32));
+        }
+
         // A span-based equivalent of String.GetHashCode(). Computes an ordinal hash code.
-        public static int GetHashCode(ReadOnlySpan<char> value) => Marvin.ComputeHash32Ordinal(value);
+        [MethodImpl(MethodImplOptions.AggressiveInlining)]
+        public static int GetHashCode(ReadOnlySpan<char> value)
+        {
+            ulong seed = Marvin.DefaultSeed;
+            return Marvin.ComputeHash32(ref Unsafe.As<char, byte>(ref MemoryMarshal.GetReference(value)), value.Length * 2, (uint)seed, (uint)(seed >> 32));
+        }
 
         // A span-based equivalent of String.GetHashCode(StringComparison). Uses the specified comparison type.
         public static int GetHashCode(ReadOnlySpan<char> value, StringComparison comparisonType)
@@ -795,7 +802,7 @@
                     return GetHashCode(value);
 
                 case StringComparison.OrdinalIgnoreCase:
-                    return Marvin.ComputeHash32OrdinalIgnoreCase(value);
+                    return GetHashCodeOrdinalIgnoreCase(value);
 
                 default:
                     ThrowHelper.ThrowArgumentException(ExceptionResource.NotSupported_StringComparison, ExceptionArgument.comparisonType);
@@ -805,19 +812,13 @@
             return culture.CompareInfo.GetHashCodeOfString(value, compareOptions);
         }
 
-        internal int GetHashCodeOrdinalIgnoreCase() => Marvin.ComputeHash32OrdinalIgnoreCase(AsSpanFast());
-
-        internal static int GetHashCodeOrdinalIgnoreCase(ReadOnlySpan<char> value) => Marvin.ComputeHash32OrdinalIgnoreCase(value);
-
-=======
         [MethodImpl(MethodImplOptions.AggressiveInlining)]
-        internal int GetHashCodeOrdinalIgnoreCase()
+        internal static int GetHashCodeOrdinalIgnoreCase(ReadOnlySpan<char> value)
         {
             ulong seed = Marvin.DefaultSeed;
-            return Marvin.ComputeHash32OrdinalIgnoreCase(ref _firstChar, _stringLength, (uint)seed, (uint)(seed >> 32));
-        }
-
->>>>>>> e0637d0e
+            return Marvin.ComputeHash32OrdinalIgnoreCase(ref MemoryMarshal.GetReference(value), value.Length, (uint)seed, (uint)(seed >> 32));
+        }
+
         // Use this if and only if 'Denial of Service' attacks are not a concern (i.e. never used for free-form user input),
         // or are otherwise mitigated
         internal unsafe int GetNonRandomizedHashCode()
