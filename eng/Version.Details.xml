--- conflicted
+++ resolved
@@ -18,15 +18,6 @@
       <Uri>https://github.com/dotnet/arcade</Uri>
       <Sha>f5ccfdcbd828383d39cf583086ef42d72ca5b320</Sha>
     </Dependency>
-<<<<<<< HEAD
-    <Dependency Name="Microsoft.Private.CoreFx.NETCoreApp" Version="4.6.0-rc2.19460.1">
-      <Uri>https://github.com/dotnet/corefx</Uri>
-      <Sha>1f43072465d4be9920ab04a3c3ad91f82144de4e</Sha>
-    </Dependency>
-    <Dependency Name="Microsoft.NETCore.Platforms" Version="3.0.0-rc2.19460.1">
-      <Uri>https://github.com/dotnet/corefx</Uri>
-      <Sha>1f43072465d4be9920ab04a3c3ad91f82144de4e</Sha>
-=======
     <Dependency Name="Microsoft.Private.CoreFx.NETCoreApp" Version="4.7.0-preview1.19459.13">
       <Uri>https://github.com/dotnet/corefx</Uri>
       <Sha>2d38da41c8c153e498ea5fbda88c7532389b2f3f</Sha>
@@ -34,7 +25,6 @@
     <Dependency Name="Microsoft.NETCore.Platforms" Version="3.1.0-preview1.19459.13">
       <Uri>https://github.com/dotnet/corefx</Uri>
       <Sha>2d38da41c8c153e498ea5fbda88c7532389b2f3f</Sha>
->>>>>>> f8dec385
     </Dependency>
     <Dependency Name="Microsoft.NETCore.App" Version="3.1.0-preview1.19459.38">
       <Uri>https://github.com/dotnet/core-setup</Uri>
