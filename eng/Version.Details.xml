<Dependencies>
  <ProductDependencies>
  </ProductDependencies>
  <ToolsetDependencies>
    <Dependency Name="Microsoft.DotNet.Arcade.Sdk" Version="1.0.0-beta.19459.10">
      <Uri>https://github.com/dotnet/arcade</Uri>
      <Sha>f5ccfdcbd828383d39cf583086ef42d72ca5b320</Sha>
    </Dependency>
    <Dependency Name="Microsoft.DotNet.Helix.Sdk" Version="2.0.0-beta.19459.10">
      <Uri>https://github.com/dotnet/arcade</Uri>
      <Sha>f5ccfdcbd828383d39cf583086ef42d72ca5b320</Sha>
    </Dependency>
    <Dependency Name="Microsoft.DotNet.Build.Tasks.Feed" Version="2.2.0-beta.19459.10">
      <Uri>https://github.com/dotnet/arcade</Uri>
      <Sha>f5ccfdcbd828383d39cf583086ef42d72ca5b320</Sha>
    </Dependency>
    <Dependency Name="Microsoft.DotNet.Build.Tasks.Packaging" Version="1.0.0-beta.19459.10">
      <Uri>https://github.com/dotnet/arcade</Uri>
      <Sha>f5ccfdcbd828383d39cf583086ef42d72ca5b320</Sha>
    </Dependency>
    <Dependency Name="Microsoft.Private.CoreFx.NETCoreApp" Version="4.6.0-rc2.19460.1">
      <Uri>https://github.com/dotnet/corefx</Uri>
      <Sha>1f43072465d4be9920ab04a3c3ad91f82144de4e</Sha>
    </Dependency>
    <Dependency Name="Microsoft.NETCore.Platforms" Version="3.0.0-rc2.19460.1">
      <Uri>https://github.com/dotnet/corefx</Uri>
      <Sha>1f43072465d4be9920ab04a3c3ad91f82144de4e</Sha>
    </Dependency>
<<<<<<< HEAD
    <Dependency Name="Microsoft.NETCore.App" Version="3.0.0-rc2-19459-40">
      <Uri>https://github.com/dotnet/core-setup</Uri>
      <Sha>ade240a7f970e5187e4e0ea47581681df085d44b</Sha>
=======
    <Dependency Name="Microsoft.NETCore.App" Version="3.1.0-preview1.19459.38">
      <Uri>https://github.com/dotnet/core-setup</Uri>
      <Sha>0d6763312a2754e45d604ebdc69c8ac7e21a2187</Sha>
>>>>>>> 80eccfec
    </Dependency>
    <Dependency Name="optimization.IBC.CoreCLR" Version="99.99.99-master-20190910.1">
      <Uri>https://dev.azure.com/dnceng/internal/_git/dotnet-optimization</Uri>
      <Sha>48fd58c24cddbc6c0b0de1c00204aae1170f4864</Sha>
    </Dependency>
    <Dependency Name="optimization.PGO.CoreCLR" Version="99.99.99-master-20190910.1">
      <Uri>https://dev.azure.com/dnceng/internal/_git/dotnet-optimization</Uri>
      <Sha>48fd58c24cddbc6c0b0de1c00204aae1170f4864</Sha>
    </Dependency>
  </ToolsetDependencies>
</Dependencies><|MERGE_RESOLUTION|>--- conflicted
+++ resolved
@@ -26,15 +26,9 @@
       <Uri>https://github.com/dotnet/corefx</Uri>
       <Sha>1f43072465d4be9920ab04a3c3ad91f82144de4e</Sha>
     </Dependency>
-<<<<<<< HEAD
-    <Dependency Name="Microsoft.NETCore.App" Version="3.0.0-rc2-19459-40">
-      <Uri>https://github.com/dotnet/core-setup</Uri>
-      <Sha>ade240a7f970e5187e4e0ea47581681df085d44b</Sha>
-=======
     <Dependency Name="Microsoft.NETCore.App" Version="3.1.0-preview1.19459.38">
       <Uri>https://github.com/dotnet/core-setup</Uri>
       <Sha>0d6763312a2754e45d604ebdc69c8ac7e21a2187</Sha>
->>>>>>> 80eccfec
     </Dependency>
     <Dependency Name="optimization.IBC.CoreCLR" Version="99.99.99-master-20190910.1">
       <Uri>https://dev.azure.com/dnceng/internal/_git/dotnet-optimization</Uri>
