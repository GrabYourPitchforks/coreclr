--- conflicted
+++ resolved
@@ -6659,14 +6659,6 @@
 
     PCODE target = (PCODE)GetEEFuncEntryPoint(PrecodeFixupThunk);
     MethodDesc* pMD = (MethodDesc*)GetMethodDesc();
-<<<<<<< HEAD
-    newValue.m_rel32 =
-#ifdef FIXUP_PRECODE_PREALLOCATE_DYNAMIC_METHOD_JUMP_STUBS
-        pMD->IsLCGMethod() ?
-            rel32UsingPreallocatedJumpStub(&m_rel32, target, GetDynamicMethodEntryJumpStub()) :
-#endif // FIXUP_PRECODE_PREALLOCATE_DYNAMIC_METHOD_JUMP_STUBS
-            rel32UsingJumpStub(&m_rel32, target, pMD);
-=======
 #ifdef FIXUP_PRECODE_PREALLOCATE_DYNAMIC_METHOD_JUMP_STUBS
     // The entry point of LCG methods cannot revert back to the original entry point, as their jump stubs would have to be
     // reused, which is currently not supported. This method is intended for resetting the entry point while the method is
@@ -6676,7 +6668,6 @@
 #endif // FIXUP_PRECODE_PREALLOCATE_DYNAMIC_METHOD_JUMP_STUBS
 
     newValue.m_rel32 = rel32UsingJumpStub(&m_rel32, target, pMD);
->>>>>>> cea438a8
 
     _ASSERTE(IS_ALIGNED(this, sizeof(INT64)));
     EnsureWritableExecutablePages(this, sizeof(INT64));
