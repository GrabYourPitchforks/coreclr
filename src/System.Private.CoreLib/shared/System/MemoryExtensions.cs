﻿// Licensed to the .NET Foundation under one or more agreements.
// The .NET Foundation licenses this file to you under the MIT license.
// See the LICENSE file in the project root for more information.

using System.Collections.Generic;
using System.Runtime.CompilerServices;
using System.Runtime.InteropServices;
using System.Text;

using Internal.Runtime.CompilerServices;

#if BIT64
using nuint = System.UInt64;
#else
using nuint = System.UInt32;
#endif // BIT64

namespace System
{
    /// <summary>
    /// Extension methods for Span{T}, Memory{T}, and friends.
    /// </summary>
    public static partial class MemoryExtensions
    {
        /// <summary>
        /// Removes all leading and trailing white-space characters from the span.
        /// </summary>
        public static ReadOnlySpan<char> Trim(this ReadOnlySpan<char> span)
        {
            int start = 0;
            for (; start < span.Length; start++)
            {
                if (!char.IsWhiteSpace(span[start]))
                    break;
            }
            int end = span.Length - 1;
            for (; end >= start; end--)
            {
                if (!char.IsWhiteSpace(span[end]))
                    break;
            }
            return span.Slice(start, end - start + 1);
        }

        /// <summary>
        /// Removes all leading white-space characters from the span.
        /// </summary>
        public static ReadOnlySpan<char> TrimStart(this ReadOnlySpan<char> span)
        {
            int start = 0;
            for (; start < span.Length; start++)
            {
                if (!char.IsWhiteSpace(span[start]))
                    break;
            }
            return span.Slice(start);
        }

        /// <summary>
        /// Removes all trailing white-space characters from the span.
        /// </summary>
        public static ReadOnlySpan<char> TrimEnd(this ReadOnlySpan<char> span)
        {
            int end = span.Length - 1;
            for (; end >= 0; end--)
            {
                if (!char.IsWhiteSpace(span[end]))
                    break;
            }
            return span.Slice(0, end + 1);
        }

        /// <summary>
        /// Removes all leading and trailing occurrences of a specified character.
        /// </summary>
        /// <param name="span">The source span from which the character is removed.</param>
        /// <param name="trimChar">The specified character to look for and remove.</param>
        public static ReadOnlySpan<char> Trim(this ReadOnlySpan<char> span, char trimChar)
        {
            int start = 0;
            for (; start < span.Length; start++)
            {
                if (span[start] != trimChar)
                    break;
            }
            int end = span.Length - 1;
            for (; end >= start; end--)
            {
                if (span[end] != trimChar)
                    break;
            }
            return span.Slice(start, end - start + 1);
        }

        /// <summary>
        /// Removes all leading occurrences of a specified character.
        /// </summary>
        /// <param name="span">The source span from which the character is removed.</param>
        /// <param name="trimChar">The specified character to look for and remove.</param>
        public static ReadOnlySpan<char> TrimStart(this ReadOnlySpan<char> span, char trimChar)
        {
            int start = 0;
            for (; start < span.Length; start++)
            {
                if (span[start] != trimChar)
                    break;
            }
            return span.Slice(start);
        }

        /// <summary>
        /// Removes all trailing occurrences of a specified character.
        /// </summary>
        /// <param name="span">The source span from which the character is removed.</param>
        /// <param name="trimChar">The specified character to look for and remove.</param>
        public static ReadOnlySpan<char> TrimEnd(this ReadOnlySpan<char> span, char trimChar)
        {
            int end = span.Length - 1;
            for (; end >= 0; end--)
            {
                if (span[end] != trimChar)
                    break;
            }
            return span.Slice(0, end + 1);
        }

        /// <summary>
        /// Removes all leading and trailing occurrences of a set of characters specified 
        /// in a readonly span from the span.
        /// </summary>
        /// <param name="span">The source span from which the characters are removed.</param>
        /// <param name="trimChars">The span which contains the set of characters to remove.</param>
        /// <remarks>If <paramref name="trimChars"/> is empty, white-space characters are removed instead.</remarks>
        public static ReadOnlySpan<char> Trim(this ReadOnlySpan<char> span, ReadOnlySpan<char> trimChars)
        {
            return span.TrimStart(trimChars).TrimEnd(trimChars);
        }

        /// <summary>
        /// Removes all leading occurrences of a set of characters specified 
        /// in a readonly span from the span.
        /// </summary>
        /// <param name="span">The source span from which the characters are removed.</param>
        /// <param name="trimChars">The span which contains the set of characters to remove.</param>
        /// <remarks>If <paramref name="trimChars"/> is empty, white-space characters are removed instead.</remarks>
        public static ReadOnlySpan<char> TrimStart(this ReadOnlySpan<char> span, ReadOnlySpan<char> trimChars)
        {
            if (trimChars.IsEmpty)
            {
                return span.TrimStart();
            }

            int start = 0;
            for (; start < span.Length; start++)
            {
                for (int i = 0; i < trimChars.Length; i++)
                {
                    if (span[start] == trimChars[i])
                        goto Next;
                }
                break;
            Next:
                ;
            }
            return span.Slice(start);
        }

        /// <summary>
        /// Removes all trailing occurrences of a set of characters specified 
        /// in a readonly span from the span.
        /// </summary>
        /// <param name="span">The source span from which the characters are removed.</param>
        /// <param name="trimChars">The span which contains the set of characters to remove.</param>
        /// <remarks>If <paramref name="trimChars"/> is empty, white-space characters are removed instead.</remarks>
        public static ReadOnlySpan<char> TrimEnd(this ReadOnlySpan<char> span, ReadOnlySpan<char> trimChars)
        {
            if (trimChars.IsEmpty)
            {
                return span.TrimEnd();
            }

            int end = span.Length - 1;
            for (; end >= 0; end--)
            {
                for (int i = 0; i < trimChars.Length; i++)
                {
                    if (span[end] == trimChars[i])
                        goto Next;
                }
                break;
            Next:
                ;
            }
            return span.Slice(0, end + 1);
        }

        /// <summary>
        /// Indicates whether the specified span contains only white-space characters.
        /// </summary>
        public static bool IsWhiteSpace(this ReadOnlySpan<char> span)
        {
            for (int i = 0; i < span.Length; i++)
            {
                if (!char.IsWhiteSpace(span[i]))
                    return false;
            }
            return true;
        }

        /// <summary>
        /// Searches for the specified value and returns true if found. If not found, returns false. Values are compared using IEquatable{T}.Equals(T).
        /// </summary>
        /// <typeparam name="T"></typeparam>
        /// <param name="span">The span to search.</param>
        /// <param name="value">The value to search for.</param>
        [MethodImpl(MethodImplOptions.AggressiveInlining)]
        public static bool Contains<T>(this Span<T> span, T value)
            where T : IEquatable<T>
        {
            if (IsTypeEquatableAsByte<T>())
                return SpanHelpers.Contains(
                    ref Unsafe.As<T, byte>(ref MemoryMarshal.GetReference(span)),
                    Unsafe.As<T, byte>(ref value),
                    span.Length);

            if (IsTypeEquatableAsChar<T>())
                return SpanHelpers.Contains(
                    ref Unsafe.As<T, char>(ref MemoryMarshal.GetReference(span)),
                    Unsafe.As<T, char>(ref value),
                    span.Length);

            return SpanHelpers.Contains(ref MemoryMarshal.GetReference(span), value, span.Length);
        }

        /// <summary>
        /// Searches for the specified value and returns true if found. If not found, returns false. Values are compared using IEquatable{T}.Equals(T).
        /// </summary>
        /// <typeparam name="T"></typeparam>
        /// <param name="span">The span to search.</param>
        /// <param name="value">The value to search for.</param>
        [MethodImpl(MethodImplOptions.AggressiveInlining)]
        public static bool Contains<T>(this ReadOnlySpan<T> span, T value)
            where T : IEquatable<T>
        {
            if (IsTypeEquatableAsByte<T>())
                return SpanHelpers.Contains(
                    ref Unsafe.As<T, byte>(ref MemoryMarshal.GetReference(span)),
                    Unsafe.As<T, byte>(ref value),
                    span.Length);

            if (IsTypeEquatableAsChar<T>())
                return SpanHelpers.Contains(
                    ref Unsafe.As<T, char>(ref MemoryMarshal.GetReference(span)),
                    Unsafe.As<T, char>(ref value),
                    span.Length);

            return SpanHelpers.Contains(ref MemoryMarshal.GetReference(span), value, span.Length);
        }

        /// <summary>
        /// Searches for the specified value and returns the index of its first occurrence. If not found, returns -1. Values are compared using IEquatable{T}.Equals(T). 
        /// </summary>
        /// <param name="span">The span to search.</param>
        /// <param name="value">The value to search for.</param>
        [MethodImpl(MethodImplOptions.AggressiveInlining)]
        public static int IndexOf<T>(this Span<T> span, T value)
            where T : IEquatable<T>
        {
            if (IsTypeEquatableAsByte<T>())
                return SpanHelpers.IndexOf(
                    ref Unsafe.As<T, byte>(ref MemoryMarshal.GetReference(span)),
                    Unsafe.As<T, byte>(ref value),
                    span.Length);

            if (IsTypeEquatableAsChar<T>())
                return SpanHelpers.IndexOf(
                    ref Unsafe.As<T, char>(ref MemoryMarshal.GetReference(span)),
                    Unsafe.As<T, char>(ref value),
                    span.Length);

            return SpanHelpers.IndexOf(ref MemoryMarshal.GetReference(span), value, span.Length);
        }

        /// <summary>
        /// Searches for the specified sequence and returns the index of its first occurrence. If not found, returns -1. Values are compared using IEquatable{T}.Equals(T). 
        /// </summary>
        /// <param name="span">The span to search.</param>
        /// <param name="value">The sequence to search for.</param>
        [MethodImpl(MethodImplOptions.AggressiveInlining)]
        public static int IndexOf<T>(this Span<T> span, ReadOnlySpan<T> value)
            where T : IEquatable<T>
        {
            if (IsTypeEquatableAsByte<T>())
                return SpanHelpers.IndexOf(
                    ref Unsafe.As<T, byte>(ref MemoryMarshal.GetReference(span)),
                    span.Length,
                    ref Unsafe.As<T, byte>(ref MemoryMarshal.GetReference(value)),
                    value.Length);

            return SpanHelpers.IndexOf(ref MemoryMarshal.GetReference(span), span.Length, ref MemoryMarshal.GetReference(value), value.Length);
        }

        /// <summary>
        /// Searches for the specified value and returns the index of its last occurrence. If not found, returns -1. Values are compared using IEquatable{T}.Equals(T). 
        /// </summary>
        /// <param name="span">The span to search.</param>
        /// <param name="value">The value to search for.</param>
        [MethodImpl(MethodImplOptions.AggressiveInlining)]
        public static int LastIndexOf<T>(this Span<T> span, T value)
            where T : IEquatable<T>
        {
            if (IsTypeEquatableAsByte<T>())
                return SpanHelpers.LastIndexOf(
                    ref Unsafe.As<T, byte>(ref MemoryMarshal.GetReference(span)),
                    Unsafe.As<T, byte>(ref value),
                    span.Length);

            if (IsTypeEquatableAsChar<T>())
                return SpanHelpers.LastIndexOf(
                    ref Unsafe.As<T, char>(ref MemoryMarshal.GetReference(span)),
                    Unsafe.As<T, char>(ref value),
                    span.Length);

            return SpanHelpers.LastIndexOf<T>(ref MemoryMarshal.GetReference(span), value, span.Length);
        }

        /// <summary>
        /// Searches for the specified sequence and returns the index of its last occurrence. If not found, returns -1. Values are compared using IEquatable{T}.Equals(T). 
        /// </summary>
        /// <param name="span">The span to search.</param>
        /// <param name="value">The sequence to search for.</param>
        [MethodImpl(MethodImplOptions.AggressiveInlining)]
        public static int LastIndexOf<T>(this Span<T> span, ReadOnlySpan<T> value)
            where T : IEquatable<T>
        {
            if (IsTypeEquatableAsByte<T>())
                return SpanHelpers.LastIndexOf(
                    ref Unsafe.As<T, byte>(ref MemoryMarshal.GetReference(span)),
                    span.Length,
                    ref Unsafe.As<T, byte>(ref MemoryMarshal.GetReference(value)),
                    value.Length);

            return SpanHelpers.LastIndexOf<T>(ref MemoryMarshal.GetReference(span), span.Length, ref MemoryMarshal.GetReference(value), value.Length);
        }

        /// <summary>
        /// Determines whether two sequences are equal by comparing the elements using IEquatable{T}.Equals(T). 
        /// </summary>
        [MethodImpl(MethodImplOptions.AggressiveInlining)]
        public static bool SequenceEqual<T>(this Span<T> span, ReadOnlySpan<T> other)
            where T : IEquatable<T>
        {
            int length = span.Length;

            if (default(T) != null && IsTypeComparableAsBytes<T>(out nuint size))
                return length == other.Length &&
                SpanHelpers.SequenceEqual(
                    ref Unsafe.As<T, byte>(ref MemoryMarshal.GetReference(span)),
                    ref Unsafe.As<T, byte>(ref MemoryMarshal.GetReference(other)),
                    ((nuint)length) * size);  // If this multiplication overflows, the Span we got overflows the entire address range. There's no happy outcome for this api in such a case so we choose not to take the overhead of checking.

            return length == other.Length && SpanHelpers.SequenceEqual(ref MemoryMarshal.GetReference(span), ref MemoryMarshal.GetReference(other), length);
        }

        /// <summary>
        /// Determines the relative order of the sequences being compared by comparing the elements using IComparable{T}.CompareTo(T). 
        /// </summary>
        public static int SequenceCompareTo<T>(this Span<T> span, ReadOnlySpan<T> other)
            where T : IComparable<T>
        {
            if (typeof(T) == typeof(byte))
                return SpanHelpers.SequenceCompareTo(
                    ref Unsafe.As<T, byte>(ref MemoryMarshal.GetReference(span)),
                    span.Length,
                    ref Unsafe.As<T, byte>(ref MemoryMarshal.GetReference(other)),
                    other.Length);

            if (typeof(T) == typeof(char))
                return SpanHelpers.SequenceCompareTo(
                    ref Unsafe.As<T, char>(ref MemoryMarshal.GetReference(span)),
                    span.Length,
                    ref Unsafe.As<T, char>(ref MemoryMarshal.GetReference(other)),
                    other.Length);

            return SpanHelpers.SequenceCompareTo(ref MemoryMarshal.GetReference(span), span.Length, ref MemoryMarshal.GetReference(other), other.Length);
        }

        /// <summary>
        /// Searches for the specified value and returns the index of its first occurrence. If not found, returns -1. Values are compared using IEquatable{T}.Equals(T). 
        /// </summary>
        /// <param name="span">The span to search.</param>
        /// <param name="value">The value to search for.</param>
        [MethodImpl(MethodImplOptions.AggressiveInlining)]
        public static int IndexOf<T>(this ReadOnlySpan<T> span, T value)
            where T : IEquatable<T>
        {
            if (IsTypeEquatableAsByte<T>())
                return SpanHelpers.IndexOf(
                    ref Unsafe.As<T, byte>(ref MemoryMarshal.GetReference(span)),
                    Unsafe.As<T, byte>(ref value),
                    span.Length);

            if (IsTypeEquatableAsChar<T>())
                return SpanHelpers.IndexOf(
                    ref Unsafe.As<T, char>(ref MemoryMarshal.GetReference(span)),
                    Unsafe.As<T, char>(ref value),
                    span.Length);

            return SpanHelpers.IndexOf(ref MemoryMarshal.GetReference(span), value, span.Length);
        }

        /// <summary>
        /// Searches for the specified sequence and returns the index of its first occurrence. If not found, returns -1. Values are compared using IEquatable{T}.Equals(T). 
        /// </summary>
        /// <param name="span">The span to search.</param>
        /// <param name="value">The sequence to search for.</param>
        [MethodImpl(MethodImplOptions.AggressiveInlining)]
        public static int IndexOf<T>(this ReadOnlySpan<T> span, ReadOnlySpan<T> value)
            where T : IEquatable<T>
        {
            if (IsTypeEquatableAsByte<T>())
                return SpanHelpers.IndexOf(
                    ref Unsafe.As<T, byte>(ref MemoryMarshal.GetReference(span)),
                    span.Length,
                    ref Unsafe.As<T, byte>(ref MemoryMarshal.GetReference(value)),
                    value.Length);

            return SpanHelpers.IndexOf(ref MemoryMarshal.GetReference(span), span.Length, ref MemoryMarshal.GetReference(value), value.Length);
        }

        /// <summary>
        /// Searches for the specified value and returns the index of its last occurrence. If not found, returns -1. Values are compared using IEquatable{T}.Equals(T). 
        /// </summary>
        /// <param name="span">The span to search.</param>
        /// <param name="value">The value to search for.</param>
        [MethodImpl(MethodImplOptions.AggressiveInlining)]
        public static int LastIndexOf<T>(this ReadOnlySpan<T> span, T value)
            where T : IEquatable<T>
        {
            if (IsTypeEquatableAsByte<T>())
                return SpanHelpers.LastIndexOf(
                    ref Unsafe.As<T, byte>(ref MemoryMarshal.GetReference(span)),
                    Unsafe.As<T, byte>(ref value),
                    span.Length);

            if (IsTypeEquatableAsChar<T>())
                return SpanHelpers.LastIndexOf(
                    ref Unsafe.As<T, char>(ref MemoryMarshal.GetReference(span)),
                    Unsafe.As<T, char>(ref value),
                    span.Length);

            return SpanHelpers.LastIndexOf<T>(ref MemoryMarshal.GetReference(span), value, span.Length);
        }

        /// <summary>
        /// Searches for the specified sequence and returns the index of its last occurrence. If not found, returns -1. Values are compared using IEquatable{T}.Equals(T). 
        /// </summary>
        /// <param name="span">The span to search.</param>
        /// <param name="value">The sequence to search for.</param>
        [MethodImpl(MethodImplOptions.AggressiveInlining)]
        public static int LastIndexOf<T>(this ReadOnlySpan<T> span, ReadOnlySpan<T> value)
            where T : IEquatable<T>
        {
            if (IsTypeEquatableAsByte<T>())
                return SpanHelpers.LastIndexOf(
                    ref Unsafe.As<T, byte>(ref MemoryMarshal.GetReference(span)),
                    span.Length,
                    ref Unsafe.As<T, byte>(ref MemoryMarshal.GetReference(value)),
                    value.Length);

            return SpanHelpers.LastIndexOf<T>(ref MemoryMarshal.GetReference(span), span.Length, ref MemoryMarshal.GetReference(value), value.Length);
        }

        /// <summary>
        /// Searches for the first index of any of the specified values similar to calling IndexOf several times with the logical OR operator. If not found, returns -1.
        /// </summary>
        /// <param name="span">The span to search.</param>
        /// <param name="value0">One of the values to search for.</param>
        /// <param name="value1">One of the values to search for.</param>
        [MethodImpl(MethodImplOptions.AggressiveInlining)]
        public static int IndexOfAny<T>(this Span<T> span, T value0, T value1)
            where T : IEquatable<T>
        {
            if (IsTypeEquatableAsByte<T>())
                return SpanHelpers.IndexOfAny(
                    ref Unsafe.As<T, byte>(ref MemoryMarshal.GetReference(span)),
                    Unsafe.As<T, byte>(ref value0),
                    Unsafe.As<T, byte>(ref value1),
                    span.Length);
            if (IsTypeEquatableAsChar<T>())
                return SpanHelpers.IndexOfAny(
                    ref Unsafe.As<T, char>(ref MemoryMarshal.GetReference(span)),
                    Unsafe.As<T, char>(ref value0),
                    Unsafe.As<T, char>(ref value1),
                    span.Length);

            return SpanHelpers.IndexOfAny(ref MemoryMarshal.GetReference(span), value0, value1, span.Length);
        }

        /// <summary>
        /// Searches for the first index of any of the specified values similar to calling IndexOf several times with the logical OR operator. If not found, returns -1.
        /// </summary>
        /// <param name="span">The span to search.</param>
        /// <param name="value0">One of the values to search for.</param>
        /// <param name="value1">One of the values to search for.</param>
        /// <param name="value2">One of the values to search for.</param>
        [MethodImpl(MethodImplOptions.AggressiveInlining)]
        public static int IndexOfAny<T>(this Span<T> span, T value0, T value1, T value2)
            where T : IEquatable<T>
        {
            if (IsTypeEquatableAsByte<T>())
                return SpanHelpers.IndexOfAny(
                    ref Unsafe.As<T, byte>(ref MemoryMarshal.GetReference(span)),
                    Unsafe.As<T, byte>(ref value0),
                    Unsafe.As<T, byte>(ref value1),
                    Unsafe.As<T, byte>(ref value2),
                    span.Length);
            if (IsTypeEquatableAsChar<T>())
                return SpanHelpers.IndexOfAny(
                    ref Unsafe.As<T, char>(ref MemoryMarshal.GetReference(span)),
                    Unsafe.As<T, char>(ref value0),
                    Unsafe.As<T, char>(ref value1),
                    Unsafe.As<T, char>(ref value2),
                    span.Length);

            return SpanHelpers.IndexOfAny(ref MemoryMarshal.GetReference(span), value0, value1, value2, span.Length);
        }

        /// <summary>
        /// Searches for the first index of any of the specified values similar to calling IndexOf several times with the logical OR operator. If not found, returns -1. 
        /// </summary>
        /// <param name="span">The span to search.</param>
        /// <param name="values">The set of values to search for.</param>
        [MethodImpl(MethodImplOptions.AggressiveInlining)]
        public static int IndexOfAny<T>(this Span<T> span, ReadOnlySpan<T> values)
            where T : IEquatable<T>
        {
            if (IsTypeEquatableAsByte<T>())
            {
                ref byte valueRef = ref Unsafe.As<T, byte>(ref MemoryMarshal.GetReference(values));
                if (values.Length == 2)
                {
                    return SpanHelpers.IndexOfAny(
                        ref Unsafe.As<T, byte>(ref MemoryMarshal.GetReference(span)),
                        valueRef,
                        Unsafe.Add(ref valueRef, 1),
                        span.Length);
                }
                else if (values.Length == 3)
                {
                    return SpanHelpers.IndexOfAny(
                        ref Unsafe.As<T, byte>(ref MemoryMarshal.GetReference(span)),
                        valueRef,
                        Unsafe.Add(ref valueRef, 1),
                        Unsafe.Add(ref valueRef, 2),
                        span.Length);
                }
                else
                {
                    return SpanHelpers.IndexOfAny(
                        ref Unsafe.As<T, byte>(ref MemoryMarshal.GetReference(span)),
                        span.Length,
                        ref valueRef,
                        values.Length);
                }
            }
            if (IsTypeEquatableAsChar<T>())
            {
                ref var valueRef = ref Unsafe.As<T, char>(ref MemoryMarshal.GetReference(values));
                if (values.Length == 5)
                {
                    // Length 5 is a common length for FileSystemName expression (", <, >, *, ?) and in preference to 2 as it has an explicit overload
                    return SpanHelpers.IndexOfAny(
                        ref Unsafe.As<T, char>(ref MemoryMarshal.GetReference(span)),
                        valueRef,
                        Unsafe.Add(ref valueRef, 1),
                        Unsafe.Add(ref valueRef, 2),
                        Unsafe.Add(ref valueRef, 3),
                        Unsafe.Add(ref valueRef, 4),
                        span.Length);
                }
                else if (values.Length == 2)
                {
                    // Length 2 is a common length for simple wildcards (*, ?),  directory separators (/, \), quotes (", '), brackets, etc
                    return SpanHelpers.IndexOfAny(
                        ref Unsafe.As<T, char>(ref MemoryMarshal.GetReference(span)),
                        valueRef,
                        Unsafe.Add(ref valueRef, 1),
                        span.Length);
                }
                else if (values.Length == 4)
                {
                    // Length 4 before 3 as 3 has an explicit overload
                    return SpanHelpers.IndexOfAny(
                        ref Unsafe.As<T, char>(ref MemoryMarshal.GetReference(span)),
                        valueRef,
                        Unsafe.Add(ref valueRef, 1),
                        Unsafe.Add(ref valueRef, 2),
                        Unsafe.Add(ref valueRef, 3),
                        span.Length);
                }
                else if (values.Length == 3)
                {
                    return SpanHelpers.IndexOfAny(
                        ref Unsafe.As<T, char>(ref MemoryMarshal.GetReference(span)),
                        valueRef,
                        Unsafe.Add(ref valueRef, 1),
                        Unsafe.Add(ref valueRef, 2),
                        span.Length);
                }
                else if (values.Length == 1)
                {
                    // Length 1 last, as ctoring a ReadOnlySpan to call this overload for a single value
                    // is already throwing away a bunch of performance vs just calling IndexOf
                    return SpanHelpers.IndexOf(
                        ref Unsafe.As<T, char>(ref MemoryMarshal.GetReference(span)),
                        valueRef,
                        span.Length);
                }
            }

            return SpanHelpers.IndexOfAny(ref MemoryMarshal.GetReference(span), span.Length, ref MemoryMarshal.GetReference(values), values.Length);
        }

        /// <summary>
        /// Searches for the first index of any of the specified values similar to calling IndexOf several times with the logical OR operator. If not found, returns -1.
        /// </summary>
        /// <param name="span">The span to search.</param>
        /// <param name="value0">One of the values to search for.</param>
        /// <param name="value1">One of the values to search for.</param>
        [MethodImpl(MethodImplOptions.AggressiveInlining)]
        public static int IndexOfAny<T>(this ReadOnlySpan<T> span, T value0, T value1)
            where T : IEquatable<T>
        {
            if (IsTypeEquatableAsByte<T>())
                return SpanHelpers.IndexOfAny(
                    ref Unsafe.As<T, byte>(ref MemoryMarshal.GetReference(span)),
                    Unsafe.As<T, byte>(ref value0),
                    Unsafe.As<T, byte>(ref value1),
                    span.Length);
            if (IsTypeEquatableAsChar<T>())
                return SpanHelpers.IndexOfAny(
                    ref Unsafe.As<T, char>(ref MemoryMarshal.GetReference(span)),
                    Unsafe.As<T, char>(ref value0),
                    Unsafe.As<T, char>(ref value1),
                    span.Length);

            return SpanHelpers.IndexOfAny(ref MemoryMarshal.GetReference(span), value0, value1, span.Length);
        }

        /// <summary>
        /// Searches for the first index of any of the specified values similar to calling IndexOf several times with the logical OR operator. If not found, returns -1. 
        /// </summary>
        /// <param name="span">The span to search.</param>
        /// <param name="value0">One of the values to search for.</param>
        /// <param name="value1">One of the values to search for.</param>
        /// <param name="value2">One of the values to search for.</param>
        [MethodImpl(MethodImplOptions.AggressiveInlining)]
        public static int IndexOfAny<T>(this ReadOnlySpan<T> span, T value0, T value1, T value2)
            where T : IEquatable<T>
        {
            if (IsTypeEquatableAsByte<T>())
                return SpanHelpers.IndexOfAny(
                    ref Unsafe.As<T, byte>(ref MemoryMarshal.GetReference(span)),
                    Unsafe.As<T, byte>(ref value0),
                    Unsafe.As<T, byte>(ref value1),
                    Unsafe.As<T, byte>(ref value2),
                    span.Length);
            if (IsTypeEquatableAsChar<T>())
                return SpanHelpers.IndexOfAny(
                    ref Unsafe.As<T, char>(ref MemoryMarshal.GetReference(span)),
                    Unsafe.As<T, char>(ref value0),
                    Unsafe.As<T, char>(ref value1),
                    Unsafe.As<T, char>(ref value2),
                    span.Length);

            return SpanHelpers.IndexOfAny(ref MemoryMarshal.GetReference(span), value0, value1, value2, span.Length);
        }

        /// <summary>
        /// Searches for the first index of any of the specified values similar to calling IndexOf several times with the logical OR operator. If not found, returns -1. 
        /// </summary>
        /// <param name="span">The span to search.</param>
        /// <param name="values">The set of values to search for.</param>
        [MethodImpl(MethodImplOptions.AggressiveInlining)]
        public static int IndexOfAny<T>(this ReadOnlySpan<T> span, ReadOnlySpan<T> values)
            where T : IEquatable<T>
        {
<<<<<<< HEAD
            if (IsTypeEquatableAsByte<T>())
                return SpanHelpers.IndexOfAny(
                    ref Unsafe.As<T, byte>(ref MemoryMarshal.GetReference(span)),
                    span.Length,
                    ref Unsafe.As<T, byte>(ref MemoryMarshal.GetReference(values)),
                    values.Length);
=======
            if (typeof(T) == typeof(byte))
            {
                ref byte valueRef = ref Unsafe.As<T, byte>(ref MemoryMarshal.GetReference(values));
                if (values.Length == 2)
                {
                    return SpanHelpers.IndexOfAny(
                        ref Unsafe.As<T, byte>(ref MemoryMarshal.GetReference(span)),
                        valueRef,
                        Unsafe.Add(ref valueRef, 1),
                        span.Length);
                }
                else if (values.Length == 3)
                {
                    return SpanHelpers.IndexOfAny(
                        ref Unsafe.As<T, byte>(ref MemoryMarshal.GetReference(span)),
                        valueRef,
                        Unsafe.Add(ref valueRef, 1),
                        Unsafe.Add(ref valueRef, 2),
                        span.Length);
                }
                else
                {
                    return SpanHelpers.IndexOfAny(
                        ref Unsafe.As<T, byte>(ref MemoryMarshal.GetReference(span)),
                        span.Length,
                        ref valueRef,
                        values.Length);
                }
            }
>>>>>>> dcc47ed9

            if (IsTypeEquatableAsChar<T>())
            {
                ref var valueRef = ref Unsafe.As<T, char>(ref MemoryMarshal.GetReference(values));
                if (values.Length == 5)
                {
                    // Length 5 is a common length for FileSystemName expression (", <, >, *, ?) and in preference to 2 as it has an explicit overload
                    return SpanHelpers.IndexOfAny(
                        ref Unsafe.As<T, char>(ref MemoryMarshal.GetReference(span)),
                        valueRef,
                        Unsafe.Add(ref valueRef, 1),
                        Unsafe.Add(ref valueRef, 2),
                        Unsafe.Add(ref valueRef, 3),
                        Unsafe.Add(ref valueRef, 4),
                        span.Length);
                }
                else if (values.Length == 2)
                {
                    // Length 2 is a common length for simple wildcards (*, ?),  directory separators (/, \), quotes (", '), brackets, etc
                    return SpanHelpers.IndexOfAny(
                        ref Unsafe.As<T, char>(ref MemoryMarshal.GetReference(span)),
                        valueRef,
                        Unsafe.Add(ref valueRef, 1),
                        span.Length);
                }
                else if (values.Length == 4)
                {
                    // Length 4 before 3 as 3 has an explicit overload
                    return SpanHelpers.IndexOfAny(
                        ref Unsafe.As<T, char>(ref MemoryMarshal.GetReference(span)),
                        valueRef,
                        Unsafe.Add(ref valueRef, 1),
                        Unsafe.Add(ref valueRef, 2),
                        Unsafe.Add(ref valueRef, 3),
                        span.Length);
                }
                else if (values.Length == 3)
                {
                    return SpanHelpers.IndexOfAny(
                        ref Unsafe.As<T, char>(ref MemoryMarshal.GetReference(span)),
                        valueRef,
                        Unsafe.Add(ref valueRef, 1),
                        Unsafe.Add(ref valueRef, 2),
                        span.Length);
                }
                else if (values.Length == 1)
                {
                    // Length 1 last, as ctoring a ReadOnlySpan to call this overload for a single value
                    // is already throwing away a bunch of performance vs just calling IndexOf
                    return SpanHelpers.IndexOf(
                        ref Unsafe.As<T, char>(ref MemoryMarshal.GetReference(span)),
                        valueRef,
                        span.Length);
                }
            }

            return SpanHelpers.IndexOfAny(ref MemoryMarshal.GetReference(span), span.Length, ref MemoryMarshal.GetReference(values), values.Length);
        }

        /// <summary>
        /// Searches for the last index of any of the specified values similar to calling LastIndexOf several times with the logical OR operator. If not found, returns -1.
        /// </summary>
        /// <param name="span">The span to search.</param>
        /// <param name="value0">One of the values to search for.</param>
        /// <param name="value1">One of the values to search for.</param>
        [MethodImpl(MethodImplOptions.AggressiveInlining)]
        public static int LastIndexOfAny<T>(this Span<T> span, T value0, T value1)
            where T : IEquatable<T>
        {
            if (IsTypeEquatableAsByte<T>())
                return SpanHelpers.LastIndexOfAny(
                    ref Unsafe.As<T, byte>(ref MemoryMarshal.GetReference(span)),
                    Unsafe.As<T, byte>(ref value0),
                    Unsafe.As<T, byte>(ref value1),
                    span.Length);

            return SpanHelpers.LastIndexOfAny(ref MemoryMarshal.GetReference(span), value0, value1, span.Length);
        }

        /// <summary>
        /// Searches for the last index of any of the specified values similar to calling LastIndexOf several times with the logical OR operator. If not found, returns -1.
        /// </summary>
        /// <param name="span">The span to search.</param>
        /// <param name="value0">One of the values to search for.</param>
        /// <param name="value1">One of the values to search for.</param>
        /// <param name="value2">One of the values to search for.</param>
        [MethodImpl(MethodImplOptions.AggressiveInlining)]
        public static int LastIndexOfAny<T>(this Span<T> span, T value0, T value1, T value2)
            where T : IEquatable<T>
        {
            if (IsTypeEquatableAsByte<T>())
                return SpanHelpers.LastIndexOfAny(
                    ref Unsafe.As<T, byte>(ref MemoryMarshal.GetReference(span)),
                    Unsafe.As<T, byte>(ref value0),
                    Unsafe.As<T, byte>(ref value1),
                    Unsafe.As<T, byte>(ref value2),
                    span.Length);

            return SpanHelpers.LastIndexOfAny(ref MemoryMarshal.GetReference(span), value0, value1, value2, span.Length);
        }

        /// <summary>
        /// Searches for the last index of any of the specified values similar to calling LastIndexOf several times with the logical OR operator. If not found, returns -1. 
        /// </summary>
        /// <param name="span">The span to search.</param>
        /// <param name="values">The set of values to search for.</param>
        [MethodImpl(MethodImplOptions.AggressiveInlining)]
        public static int LastIndexOfAny<T>(this Span<T> span, ReadOnlySpan<T> values)
            where T : IEquatable<T>
        {
            if (IsTypeEquatableAsByte<T>())
                return SpanHelpers.LastIndexOfAny(
                    ref Unsafe.As<T, byte>(ref MemoryMarshal.GetReference(span)),
                    span.Length,
                    ref Unsafe.As<T, byte>(ref MemoryMarshal.GetReference(values)),
                    values.Length);

            return SpanHelpers.LastIndexOfAny(ref MemoryMarshal.GetReference(span), span.Length, ref MemoryMarshal.GetReference(values), values.Length);
        }

        /// <summary>
        /// Searches for the last index of any of the specified values similar to calling LastIndexOf several times with the logical OR operator. If not found, returns -1.
        /// </summary>
        /// <param name="span">The span to search.</param>
        /// <param name="value0">One of the values to search for.</param>
        /// <param name="value1">One of the values to search for.</param>
        [MethodImpl(MethodImplOptions.AggressiveInlining)]
        public static int LastIndexOfAny<T>(this ReadOnlySpan<T> span, T value0, T value1)
            where T : IEquatable<T>
        {
            if (IsTypeEquatableAsByte<T>())
                return SpanHelpers.LastIndexOfAny(
                    ref Unsafe.As<T, byte>(ref MemoryMarshal.GetReference(span)),
                    Unsafe.As<T, byte>(ref value0),
                    Unsafe.As<T, byte>(ref value1),
                    span.Length);

            return SpanHelpers.LastIndexOfAny(ref MemoryMarshal.GetReference(span), value0, value1, span.Length);
        }

        /// <summary>
        /// Searches for the last index of any of the specified values similar to calling LastIndexOf several times with the logical OR operator. If not found, returns -1. 
        /// </summary>
        /// <param name="span">The span to search.</param>
        /// <param name="value0">One of the values to search for.</param>
        /// <param name="value1">One of the values to search for.</param>
        /// <param name="value2">One of the values to search for.</param>
        [MethodImpl(MethodImplOptions.AggressiveInlining)]
        public static int LastIndexOfAny<T>(this ReadOnlySpan<T> span, T value0, T value1, T value2)
            where T : IEquatable<T>
        {
            if (IsTypeEquatableAsByte<T>())
                return SpanHelpers.LastIndexOfAny(
                    ref Unsafe.As<T, byte>(ref MemoryMarshal.GetReference(span)),
                    Unsafe.As<T, byte>(ref value0),
                    Unsafe.As<T, byte>(ref value1),
                    Unsafe.As<T, byte>(ref value2),
                    span.Length);

            return SpanHelpers.LastIndexOfAny(ref MemoryMarshal.GetReference(span), value0, value1, value2, span.Length);
        }

        /// <summary>
        /// Searches for the last index of any of the specified values similar to calling LastIndexOf several times with the logical OR operator. If not found, returns -1. 
        /// </summary>
        /// <param name="span">The span to search.</param>
        /// <param name="values">The set of values to search for.</param>
        [MethodImpl(MethodImplOptions.AggressiveInlining)]
        public static int LastIndexOfAny<T>(this ReadOnlySpan<T> span, ReadOnlySpan<T> values)
            where T : IEquatable<T>
        {
            if (IsTypeEquatableAsByte<T>())
                return SpanHelpers.LastIndexOfAny(
                    ref Unsafe.As<T, byte>(ref MemoryMarshal.GetReference(span)),
                    span.Length,
                    ref Unsafe.As<T, byte>(ref MemoryMarshal.GetReference(values)),
                    values.Length);

            return SpanHelpers.LastIndexOfAny<T>(ref MemoryMarshal.GetReference(span), span.Length, ref MemoryMarshal.GetReference(values), values.Length);
        }

        /// <summary>
        /// Determines whether two sequences are equal by comparing the elements using IEquatable{T}.Equals(T). 
        /// </summary>
        [MethodImpl(MethodImplOptions.AggressiveInlining)]
        public static bool SequenceEqual<T>(this ReadOnlySpan<T> span, ReadOnlySpan<T> other)
            where T : IEquatable<T>
        {
            int length = span.Length;
            if (default(T) != null && IsTypeComparableAsBytes<T>(out nuint size))
                return length == other.Length &&
                SpanHelpers.SequenceEqual(
                    ref Unsafe.As<T, byte>(ref MemoryMarshal.GetReference(span)),
                    ref Unsafe.As<T, byte>(ref MemoryMarshal.GetReference(other)),
                    ((nuint)length) * size);  // If this multiplication overflows, the Span we got overflows the entire address range. There's no happy outcome for this api in such a case so we choose not to take the overhead of checking.

            return length == other.Length && SpanHelpers.SequenceEqual(ref MemoryMarshal.GetReference(span), ref MemoryMarshal.GetReference(other), length);
        }

        /// <summary>
        /// Determines the relative order of the sequences being compared by comparing the elements using IComparable{T}.CompareTo(T). 
        /// </summary>
        [MethodImpl(MethodImplOptions.AggressiveInlining)]
        public static int SequenceCompareTo<T>(this ReadOnlySpan<T> span, ReadOnlySpan<T> other)
            where T : IComparable<T>
        {
            if (typeof(T) == typeof(byte))
                return SpanHelpers.SequenceCompareTo(
                    ref Unsafe.As<T, byte>(ref MemoryMarshal.GetReference(span)),
                    span.Length,
                    ref Unsafe.As<T, byte>(ref MemoryMarshal.GetReference(other)),
                    other.Length);

            if (typeof(T) == typeof(char))
                return SpanHelpers.SequenceCompareTo(
                    ref Unsafe.As<T, char>(ref MemoryMarshal.GetReference(span)),
                    span.Length,
                    ref Unsafe.As<T, char>(ref MemoryMarshal.GetReference(other)),
                    other.Length);

            return SpanHelpers.SequenceCompareTo(ref MemoryMarshal.GetReference(span), span.Length, ref MemoryMarshal.GetReference(other), other.Length);
        }

        /// <summary>
        /// Determines whether the specified sequence appears at the start of the span.
        /// </summary>
        [MethodImpl(MethodImplOptions.AggressiveInlining)]
        public static bool StartsWith<T>(this Span<T> span, ReadOnlySpan<T> value)
            where T : IEquatable<T>
        {
            int valueLength = value.Length;
            if (default(T) != null && IsTypeComparableAsBytes<T>(out nuint size))
                return valueLength <= span.Length &&
                SpanHelpers.SequenceEqual(
                    ref Unsafe.As<T, byte>(ref MemoryMarshal.GetReference(span)),
                    ref Unsafe.As<T, byte>(ref MemoryMarshal.GetReference(value)),
                    ((nuint)valueLength) * size);  // If this multiplication overflows, the Span we got overflows the entire address range. There's no happy outcome for this api in such a case so we choose not to take the overhead of checking.

            return valueLength <= span.Length && SpanHelpers.SequenceEqual(ref MemoryMarshal.GetReference(span), ref MemoryMarshal.GetReference(value), valueLength);
        }

        /// <summary>
        /// Determines whether the specified sequence appears at the start of the span.
        /// </summary>
        [MethodImpl(MethodImplOptions.AggressiveInlining)]
        public static bool StartsWith<T>(this ReadOnlySpan<T> span, ReadOnlySpan<T> value)
            where T : IEquatable<T>
        {
            int valueLength = value.Length;
            if (default(T) != null && IsTypeComparableAsBytes<T>(out nuint size))
                return valueLength <= span.Length &&
                SpanHelpers.SequenceEqual(
                    ref Unsafe.As<T, byte>(ref MemoryMarshal.GetReference(span)),
                    ref Unsafe.As<T, byte>(ref MemoryMarshal.GetReference(value)),
                    ((nuint)valueLength) * size);  // If this multiplication overflows, the Span we got overflows the entire address range. There's no happy outcome for this api in such a case so we choose not to take the overhead of checking.

            return valueLength <= span.Length && SpanHelpers.SequenceEqual(ref MemoryMarshal.GetReference(span), ref MemoryMarshal.GetReference(value), valueLength);
        }

        /// <summary>
        /// Determines whether the specified sequence appears at the end of the span.
        /// </summary>
        [MethodImpl(MethodImplOptions.AggressiveInlining)]
        public static bool EndsWith<T>(this Span<T> span, ReadOnlySpan<T> value)
            where T : IEquatable<T>
        {
            int spanLength = span.Length;
            int valueLength = value.Length;
            if (default(T) != null && IsTypeComparableAsBytes<T>(out nuint size))
                return valueLength <= spanLength &&
                SpanHelpers.SequenceEqual(
                    ref Unsafe.As<T, byte>(ref Unsafe.Add(ref MemoryMarshal.GetReference(span), spanLength - valueLength)),
                    ref Unsafe.As<T, byte>(ref MemoryMarshal.GetReference(value)),
                    ((nuint)valueLength) * size);  // If this multiplication overflows, the Span we got overflows the entire address range. There's no happy outcome for this api in such a case so we choose not to take the overhead of checking.

            return valueLength <= spanLength &&
                SpanHelpers.SequenceEqual(
                    ref Unsafe.Add(ref MemoryMarshal.GetReference(span), spanLength - valueLength),
                    ref MemoryMarshal.GetReference(value),
                    valueLength);
        }

        /// <summary>
        /// Determines whether the specified sequence appears at the end of the span.
        /// </summary>
        [MethodImpl(MethodImplOptions.AggressiveInlining)]
        public static bool EndsWith<T>(this ReadOnlySpan<T> span, ReadOnlySpan<T> value)
            where T : IEquatable<T>
        {
            int spanLength = span.Length;
            int valueLength = value.Length;
            if (default(T) != null && IsTypeComparableAsBytes<T>(out nuint size))
                return valueLength <= spanLength &&
                SpanHelpers.SequenceEqual(
                    ref Unsafe.As<T, byte>(ref Unsafe.Add(ref MemoryMarshal.GetReference(span), spanLength - valueLength)),
                    ref Unsafe.As<T, byte>(ref MemoryMarshal.GetReference(value)),
                    ((nuint)valueLength) * size);  // If this multiplication overflows, the Span we got overflows the entire address range. There's no happy outcome for this api in such a case so we choose not to take the overhead of checking.

            return valueLength <= spanLength &&
                SpanHelpers.SequenceEqual(
                    ref Unsafe.Add(ref MemoryMarshal.GetReference(span), spanLength - valueLength),
                    ref MemoryMarshal.GetReference(value),
                    valueLength);
        }

        /// <summary>
        /// Returns an enumeration of <see cref="Rune"/> from the provided span.
        /// </summary>
        /// <remarks>
        /// Invalid sequences will be represented in the enumeration by <see cref="Rune.ReplacementChar"/>.
        /// </remarks>
        public static SpanRuneEnumerator EnumerateRunes(this ReadOnlySpan<char> span)
        {
            return new SpanRuneEnumerator(span);
        }

        /// <summary>
        /// Returns an enumeration of <see cref="Rune"/> from the provided span.
        /// </summary>
        /// <remarks>
        /// Invalid sequences will be represented in the enumeration by <see cref="Rune.ReplacementChar"/>.
        /// </remarks>
        public static SpanRuneEnumerator EnumerateRunes(this Span<char> span)
        {
            return new SpanRuneEnumerator(span);
        }

        /// <summary>
        /// Reverses the sequence of the elements in the entire span.
        /// </summary>
        public static void Reverse<T>(this Span<T> span)
        {
            if (span.Length <= 1)
            {
                return;
            }

            ref T first = ref MemoryMarshal.GetReference(span);
            ref T last = ref Unsafe.Add(ref Unsafe.Add(ref first, span.Length), -1);
            do
            {
                T temp = first;
                first = last;
                last = temp;
                first = ref Unsafe.Add(ref first, 1);
                last = ref Unsafe.Add(ref last, -1);
            } while (Unsafe.IsAddressLessThan(ref first, ref last));
        }

        /// <summary>
        /// Creates a new span over the target array.
        /// </summary>
        [MethodImpl(MethodImplOptions.AggressiveInlining)]
        public static Span<T> AsSpan<T>(this T[] array)
        {
            return new Span<T>(array);
        }

        /// <summary>
        /// Creates a new Span over the portion of the target array beginning
        /// at 'start' index and ending at 'end' index (exclusive).
        /// </summary>
        /// <param name="array">The target array.</param>
        /// <param name="start">The index at which to begin the Span.</param>
        /// <param name="length">The number of items in the Span.</param>
        /// <remarks>Returns default when <paramref name="array"/> is null.</remarks>
        /// <exception cref="System.ArrayTypeMismatchException">Thrown when <paramref name="array"/> is covariant and array's type is not exactly T[].</exception>
        /// <exception cref="System.ArgumentOutOfRangeException">
        /// Thrown when the specified <paramref name="start"/> or end index is not in the range (&lt;0 or &gt;=Length).
        /// </exception>
        [MethodImpl(MethodImplOptions.AggressiveInlining)]
        public static Span<T> AsSpan<T>(this T[] array, int start, int length)
        {
            return new Span<T>(array, start, length);
        }

        /// <summary>
        /// Creates a new span over the portion of the target array segment.
        /// </summary>
        [MethodImpl(MethodImplOptions.AggressiveInlining)]
        public static Span<T> AsSpan<T>(this ArraySegment<T> segment)
        {
            return new Span<T>(segment.Array, segment.Offset, segment.Count);
        }

        /// <summary>
        /// Creates a new Span over the portion of the target array beginning
        /// at 'start' index and ending at 'end' index (exclusive).
        /// </summary>
        /// <param name="segment">The target array.</param>
        /// <param name="start">The index at which to begin the Span.</param>
        /// <remarks>Returns default when <paramref name="segment"/> is null.</remarks>
        /// <exception cref="System.ArrayTypeMismatchException">Thrown when <paramref name="segment"/> is covariant and array's type is not exactly T[].</exception>
        /// <exception cref="System.ArgumentOutOfRangeException">
        /// Thrown when the specified <paramref name="start"/> or end index is not in the range (&lt;0 or &gt;=segment.Count).
        /// </exception>
        [MethodImpl(MethodImplOptions.AggressiveInlining)]
        public static Span<T> AsSpan<T>(this ArraySegment<T> segment, int start)
        {
            if (((uint)start) > (uint)segment.Count)
                ThrowHelper.ThrowArgumentOutOfRangeException(ExceptionArgument.start);

            return new Span<T>(segment.Array, segment.Offset + start, segment.Count - start);
        }

        /// <summary>
        /// Creates a new Span over the portion of the target array beginning
        /// at 'start' index and ending at 'end' index (exclusive).
        /// </summary>
        /// <param name="segment">The target array.</param>
        /// <param name="start">The index at which to begin the Span.</param>
        /// <param name="length">The number of items in the Span.</param>
        /// <remarks>Returns default when <paramref name="segment"/> is null.</remarks>
        /// <exception cref="System.ArrayTypeMismatchException">Thrown when <paramref name="segment"/> is covariant and array's type is not exactly T[].</exception>
        /// <exception cref="System.ArgumentOutOfRangeException">
        /// Thrown when the specified <paramref name="start"/> or end index is not in the range (&lt;0 or &gt;=segment.Count).
        /// </exception>
        [MethodImpl(MethodImplOptions.AggressiveInlining)]
        public static Span<T> AsSpan<T>(this ArraySegment<T> segment, int start, int length)
        {
            if (((uint)start) > (uint)segment.Count)
                ThrowHelper.ThrowArgumentOutOfRangeException(ExceptionArgument.start);
            if (((uint)length) > (uint)(segment.Count - start))
                ThrowHelper.ThrowArgumentOutOfRangeException(ExceptionArgument.length);

            return new Span<T>(segment.Array, segment.Offset + start, length);
        }

        /// <summary>
        /// Creates a new memory over the target array.
        /// </summary>
        public static Memory<T> AsMemory<T>(this T[] array) => new Memory<T>(array);

        /// <summary>
        /// Creates a new memory over the portion of the target array beginning
        /// at 'start' index and ending at 'end' index (exclusive).
        /// </summary>
        /// <param name="array">The target array.</param>
        /// <param name="start">The index at which to begin the memory.</param>
        /// <remarks>Returns default when <paramref name="array"/> is null.</remarks>
        /// <exception cref="System.ArrayTypeMismatchException">Thrown when <paramref name="array"/> is covariant and array's type is not exactly T[].</exception>
        /// <exception cref="System.ArgumentOutOfRangeException">
        /// Thrown when the specified <paramref name="start"/> or end index is not in the range (&lt;0 or &gt;=array.Length).
        /// </exception>
        public static Memory<T> AsMemory<T>(this T[] array, int start) => new Memory<T>(array, start);

        /// <summary>
        /// Creates a new memory over the portion of the target array beginning
        /// at 'start' index and ending at 'end' index (exclusive).
        /// </summary>
        /// <param name="array">The target array.</param>
        /// <param name="start">The index at which to begin the memory.</param>
        /// <param name="length">The number of items in the memory.</param>
        /// <remarks>Returns default when <paramref name="array"/> is null.</remarks>
        /// <exception cref="System.ArrayTypeMismatchException">Thrown when <paramref name="array"/> is covariant and array's type is not exactly T[].</exception>
        /// <exception cref="System.ArgumentOutOfRangeException">
        /// Thrown when the specified <paramref name="start"/> or end index is not in the range (&lt;0 or &gt;=Length).
        /// </exception>
        public static Memory<T> AsMemory<T>(this T[] array, int start, int length) => new Memory<T>(array, start, length);

        /// <summary>
        /// Creates a new memory over the portion of the target array.
        /// </summary>
        public static Memory<T> AsMemory<T>(this ArraySegment<T> segment) => new Memory<T>(segment.Array, segment.Offset, segment.Count);

        /// <summary>
        /// Creates a new memory over the portion of the target array beginning
        /// at 'start' index and ending at 'end' index (exclusive).
        /// </summary>
        /// <param name="segment">The target array.</param>
        /// <param name="start">The index at which to begin the memory.</param>
        /// <remarks>Returns default when <paramref name="segment"/> is null.</remarks>
        /// <exception cref="System.ArrayTypeMismatchException">Thrown when <paramref name="segment"/> is covariant and array's type is not exactly T[].</exception>
        /// <exception cref="System.ArgumentOutOfRangeException">
        /// Thrown when the specified <paramref name="start"/> or end index is not in the range (&lt;0 or &gt;=segment.Count).
        /// </exception>
        public static Memory<T> AsMemory<T>(this ArraySegment<T> segment, int start)
        {
            if (((uint)start) > (uint)segment.Count)
                ThrowHelper.ThrowArgumentOutOfRangeException(ExceptionArgument.start);

            return new Memory<T>(segment.Array, segment.Offset + start, segment.Count - start);
        }

        /// <summary>
        /// Creates a new memory over the portion of the target array beginning
        /// at 'start' index and ending at 'end' index (exclusive).
        /// </summary>
        /// <param name="segment">The target array.</param>
        /// <param name="start">The index at which to begin the memory.</param>
        /// <param name="length">The number of items in the memory.</param>
        /// <remarks>Returns default when <paramref name="segment"/> is null.</remarks>
        /// <exception cref="System.ArrayTypeMismatchException">Thrown when <paramref name="segment"/> is covariant and array's type is not exactly T[].</exception>
        /// <exception cref="System.ArgumentOutOfRangeException">
        /// Thrown when the specified <paramref name="start"/> or end index is not in the range (&lt;0 or &gt;=segment.Count).
        /// </exception>
        public static Memory<T> AsMemory<T>(this ArraySegment<T> segment, int start, int length)
        {
            if (((uint)start) > (uint)segment.Count)
                ThrowHelper.ThrowArgumentOutOfRangeException(ExceptionArgument.start);
            if (((uint)length) > (uint)(segment.Count - start))
                ThrowHelper.ThrowArgumentOutOfRangeException(ExceptionArgument.length);

            return new Memory<T>(segment.Array, segment.Offset + start, length);
        }

        /// <summary>
        /// Copies the contents of the array into the span. If the source
        /// and destinations overlap, this method behaves as if the original values in
        /// a temporary location before the destination is overwritten.
        /// 
        ///<param name="source">The array to copy items from.</param>
        /// <param name="destination">The span to copy items into.</param>
        /// <exception cref="System.ArgumentException">
        /// Thrown when the destination Span is shorter than the source array.
        /// </exception>
        /// </summary>
        [MethodImpl(MethodImplOptions.AggressiveInlining)]
        public static void CopyTo<T>(this T[] source, Span<T> destination)
        {
            new ReadOnlySpan<T>(source).CopyTo(destination);
        }

        /// <summary>
        /// Copies the contents of the array into the memory. If the source
        /// and destinations overlap, this method behaves as if the original values are in
        /// a temporary location before the destination is overwritten.
        /// 
        ///<param name="source">The array to copy items from.</param>
        /// <param name="destination">The memory to copy items into.</param>
        /// <exception cref="System.ArgumentException">
        /// Thrown when the destination is shorter than the source array.
        /// </exception>
        /// </summary>
        [MethodImpl(MethodImplOptions.AggressiveInlining)]
        public static void CopyTo<T>(this T[] source, Memory<T> destination)
        {
            source.CopyTo(destination.Span);
        }

        //
        //  Overlaps
        //  ========
        //
        //  The following methods can be used to determine if two sequences
        //  overlap in memory.
        //
        //  Two sequences overlap if they have positions in common and neither
        //  is empty. Empty sequences do not overlap with any other sequence.
        //
        //  If two sequences overlap, the element offset is the number of
        //  elements by which the second sequence is offset from the first
        //  sequence (i.e., second minus first). An exception is thrown if the
        //  number is not a whole number, which can happen when a sequence of a
        //  smaller type is cast to a sequence of a larger type with unsafe code
        //  or NonPortableCast. If the sequences do not overlap, the offset is
        //  meaningless and arbitrarily set to zero.
        //
        //  Implementation
        //  --------------
        //
        //  Implementing this correctly is quite tricky due of two problems:
        //
        //  * If the sequences refer to two different objects on the managed
        //    heap, the garbage collector can move them freely around or change
        //    their relative order in memory.
        //
        //  * The distance between two sequences can be greater than
        //    int.MaxValue (on a 32-bit system) or long.MaxValue (on a 64-bit
        //    system).
        //
        //  (For simplicity, the following text assumes a 32-bit system, but
        //  everything also applies to a 64-bit system if every 32 is replaced a
        //  64.)
        //
        //  The first problem is solved by calculating the distance with exactly
        //  one atomic operation. If the garbage collector happens to move the
        //  sequences afterwards and the sequences overlapped before, they will
        //  still overlap after the move and their distance hasn't changed. If
        //  the sequences did not overlap, the distance can change but the
        //  sequences still won't overlap.
        //
        //  The second problem is solved by making all addresses relative to the
        //  start of the first sequence and performing all operations in
        //  unsigned integer arithmetic modulo 2³².
        //
        //  Example
        //  -------
        //
        //  Let's say there are two sequences, x and y. Let
        //
        //      ref T xRef = MemoryMarshal.GetReference(x)
        //      uint xLength = x.Length * Unsafe.SizeOf<T>()
        //      ref T yRef = MemoryMarshal.GetReference(y)
        //      uint yLength = y.Length * Unsafe.SizeOf<T>()
        //
        //  Visually, the two sequences are located somewhere in the 32-bit
        //  address space as follows:
        //
        //      [----------------------------------------------)                            normal address space
        //      0                                             2³²
        //                            [------------------)                                  first sequence
        //                            xRef            xRef + xLength
        //              [--------------------------)     .                                  second sequence
        //              yRef          .         yRef + yLength
        //              :             .            .     .
        //              :             .            .     .
        //                            .            .     .
        //                            .            .     .
        //                            .            .     .
        //                            [----------------------------------------------)      relative address space
        //                            0            .     .                          2³²
        //                            [------------------)             :                    first sequence
        //                            x1           .     x2            :
        //                            -------------)                   [-------------       second sequence
        //                                         y2                  y1
        //
        //  The idea is to make all addresses relative to xRef: Let x1 be the
        //  start address of x in this relative address space, x2 the end
        //  address of x, y1 the start address of y, and y2 the end address of
        //  y:
        //
        //      nuint x1 = 0
        //      nuint x2 = xLength
        //      nuint y1 = (nuint)Unsafe.ByteOffset(xRef, yRef)
        //      nuint y2 = y1 + yLength
        //  
        //  xRef relative to xRef is 0.
        //  
        //  x2 is simply x1 + xLength. This cannot overflow.
        //  
        //  yRef relative to xRef is (yRef - xRef). If (yRef - xRef) is
        //  negative, casting it to an unsigned 32-bit integer turns it into
        //  (yRef - xRef + 2³²). So, in the example above, y1 moves to the right
        //  of x2.
        //  
        //  y2 is simply y1 + yLength. Note that this can overflow, as in the
        //  example above, which must be avoided.
        //
        //  The two sequences do *not* overlap if y is entirely in the space
        //  right of x in the relative address space. (It can't be left of it!)
        //
        //          (y1 >= x2) && (y2 <= 2³²)
        //
        //  Inversely, they do overlap if
        //
        //          (y1 < x2) || (y2 > 2³²)
        //
        //  After substituting x2 and y2 with their respective definition:
        //
        //      == (y1 < xLength) || (y1 + yLength > 2³²)
        //
        //  Since yLength can't be greater than the size of the address space,
        //  the overflow can be avoided as follows:
        //
        //      == (y1 < xLength) || (y1 > 2³² - yLength)
        //
        //  However, 2³² cannot be stored in an unsigned 32-bit integer, so one
        //  more change is needed to keep doing everything with unsigned 32-bit
        //  integers:
        //
        //      == (y1 < xLength) || (y1 > -yLength)
        //  
        //  Due to modulo arithmetic, this gives exactly same result *except* if
        //  yLength is zero, since 2³² - 0 is 0 and not 2³². So the case
        //  y.IsEmpty must be handled separately first.
        //  

        /// <summary>
        /// Determines whether two sequences overlap in memory.
        /// </summary>
        [MethodImpl(MethodImplOptions.AggressiveInlining)]
        public static bool Overlaps<T>(this Span<T> span, ReadOnlySpan<T> other)
        {
            return Overlaps((ReadOnlySpan<T>)span, other);
        }

        /// <summary>
        /// Determines whether two sequences overlap in memory and outputs the element offset.
        /// </summary>
        [MethodImpl(MethodImplOptions.AggressiveInlining)]
        public static bool Overlaps<T>(this Span<T> span, ReadOnlySpan<T> other, out int elementOffset)
        {
            return Overlaps((ReadOnlySpan<T>)span, other, out elementOffset);
        }

        /// <summary>
        /// Determines whether two sequences overlap in memory.
        /// </summary>
        public static bool Overlaps<T>(this ReadOnlySpan<T> span, ReadOnlySpan<T> other)
        {
            if (span.IsEmpty || other.IsEmpty)
            {
                return false;
            }

            IntPtr byteOffset = Unsafe.ByteOffset(
                ref MemoryMarshal.GetReference(span),
                ref MemoryMarshal.GetReference(other));

            if (Unsafe.SizeOf<IntPtr>() == sizeof(int))
            {
                return (uint)byteOffset < (uint)(span.Length * Unsafe.SizeOf<T>()) ||
                       (uint)byteOffset > (uint)-(other.Length * Unsafe.SizeOf<T>());
            }
            else
            {
                return (ulong)byteOffset < (ulong)((long)span.Length * Unsafe.SizeOf<T>()) ||
                       (ulong)byteOffset > (ulong)-((long)other.Length * Unsafe.SizeOf<T>());
            }
        }

        /// <summary>
        /// Determines whether two sequences overlap in memory and outputs the element offset.
        /// </summary>
        public static bool Overlaps<T>(this ReadOnlySpan<T> span, ReadOnlySpan<T> other, out int elementOffset)
        {
            if (span.IsEmpty || other.IsEmpty)
            {
                elementOffset = 0;
                return false;
            }

            IntPtr byteOffset = Unsafe.ByteOffset(
                ref MemoryMarshal.GetReference(span),
                ref MemoryMarshal.GetReference(other));

            if (Unsafe.SizeOf<IntPtr>() == sizeof(int))
            {
                if ((uint)byteOffset < (uint)(span.Length * Unsafe.SizeOf<T>()) ||
                    (uint)byteOffset > (uint)-(other.Length * Unsafe.SizeOf<T>()))
                {
                    if ((int)byteOffset % Unsafe.SizeOf<T>() != 0)
                        ThrowHelper.ThrowArgumentException_OverlapAlignmentMismatch();

                    elementOffset = (int)byteOffset / Unsafe.SizeOf<T>();
                    return true;
                }
                else
                {
                    elementOffset = 0;
                    return false;
                }
            }
            else
            {
                if ((ulong)byteOffset < (ulong)((long)span.Length * Unsafe.SizeOf<T>()) ||
                    (ulong)byteOffset > (ulong)-((long)other.Length * Unsafe.SizeOf<T>()))
                {
                    if ((long)byteOffset % Unsafe.SizeOf<T>() != 0)
                        ThrowHelper.ThrowArgumentException_OverlapAlignmentMismatch();

                    elementOffset = (int)((long)byteOffset / Unsafe.SizeOf<T>());
                    return true;
                }
                else
                {
                    elementOffset = 0;
                    return false;
                }
            }
        }

        /// <summary>
        /// Searches an entire sorted <see cref="Span{T}"/> for a value
        /// using the specified <see cref="IComparable{T}"/> generic interface.
        /// </summary>
        /// <typeparam name="T">The element type of the span.</typeparam>
        /// <param name="span">The sorted <see cref="Span{T}"/> to search.</param>
        /// <param name="comparable">The <see cref="IComparable{T}"/> to use when comparing.</param>
        /// <returns>
        /// The zero-based index of <paramref name="comparable"/> in the sorted <paramref name="span"/>,
        /// if <paramref name="comparable"/> is found; otherwise, a negative number that is the bitwise complement
        /// of the index of the next element that is larger than <paramref name="comparable"/> or, if there is
        /// no larger element, the bitwise complement of <see cref="Span{T}.Length"/>.
        /// </returns>
        /// <exception cref="T:System.ArgumentNullException">
        /// <paramref name = "comparable" /> is <see langword="null"/> .
        /// </exception>
        [MethodImpl(MethodImplOptions.AggressiveInlining)]
        public static int BinarySearch<T>(
            this Span<T> span, IComparable<T> comparable)
        {
            return BinarySearch<T, IComparable<T>>(span, comparable);
        }

        /// <summary>
        /// Searches an entire sorted <see cref="Span{T}"/> for a value
        /// using the specified <typeparamref name="TComparable"/> generic type.
        /// </summary>
        /// <typeparam name="T">The element type of the span.</typeparam>
        /// <typeparam name="TComparable">The specific type of <see cref="IComparable{T}"/>.</typeparam>
        /// <param name="span">The sorted <see cref="Span{T}"/> to search.</param>
        /// <param name="comparable">The <typeparamref name="TComparable"/> to use when comparing.</param>
        /// <returns>
        /// The zero-based index of <paramref name="comparable"/> in the sorted <paramref name="span"/>,
        /// if <paramref name="comparable"/> is found; otherwise, a negative number that is the bitwise complement
        /// of the index of the next element that is larger than <paramref name="comparable"/> or, if there is
        /// no larger element, the bitwise complement of <see cref="Span{T}.Length"/>.
        /// </returns>
        /// <exception cref="T:System.ArgumentNullException">
        /// <paramref name = "comparable" /> is <see langword="null"/> .
        /// </exception>
        [MethodImpl(MethodImplOptions.AggressiveInlining)]
        public static int BinarySearch<T, TComparable>(
            this Span<T> span, TComparable comparable)
            where TComparable : IComparable<T>
        {
            return BinarySearch((ReadOnlySpan<T>)span, comparable);
        }

        /// <summary>
        /// Searches an entire sorted <see cref="Span{T}"/> for the specified <paramref name="value"/>
        /// using the specified <typeparamref name="TComparer"/> generic type.
        /// </summary>
        /// <typeparam name="T">The element type of the span.</typeparam>
        /// <typeparam name="TComparer">The specific type of <see cref="IComparer{T}"/>.</typeparam>
        /// <param name="span">The sorted <see cref="Span{T}"/> to search.</param>
        /// <param name="value">The object to locate. The value can be null for reference types.</param>
        /// <param name="comparer">The <typeparamref name="TComparer"/> to use when comparing.</param>
        /// /// <returns>
        /// The zero-based index of <paramref name="value"/> in the sorted <paramref name="span"/>,
        /// if <paramref name="value"/> is found; otherwise, a negative number that is the bitwise complement
        /// of the index of the next element that is larger than <paramref name="value"/> or, if there is
        /// no larger element, the bitwise complement of <see cref="Span{T}.Length"/>.
        /// </returns>
        /// <exception cref="T:System.ArgumentNullException">
        /// <paramref name = "comparer" /> is <see langword="null"/> .
        /// </exception>
        [MethodImpl(MethodImplOptions.AggressiveInlining)]
        public static int BinarySearch<T, TComparer>(
            this Span<T> span, T value, TComparer comparer)
            where TComparer : IComparer<T>
        {
            return BinarySearch((ReadOnlySpan<T>)span, value, comparer);
        }

        /// <summary>
        /// Searches an entire sorted <see cref="ReadOnlySpan{T}"/> for a value
        /// using the specified <see cref="IComparable{T}"/> generic interface.
        /// </summary>
        /// <typeparam name="T">The element type of the span.</typeparam>
        /// <param name="span">The sorted <see cref="ReadOnlySpan{T}"/> to search.</param>
        /// <param name="comparable">The <see cref="IComparable{T}"/> to use when comparing.</param>
        /// <returns>
        /// The zero-based index of <paramref name="comparable"/> in the sorted <paramref name="span"/>,
        /// if <paramref name="comparable"/> is found; otherwise, a negative number that is the bitwise complement
        /// of the index of the next element that is larger than <paramref name="comparable"/> or, if there is
        /// no larger element, the bitwise complement of <see cref="ReadOnlySpan{T}.Length"/>.
        /// </returns>
        /// <exception cref="T:System.ArgumentNullException">
        /// <paramref name = "comparable" /> is <see langword="null"/> .
        /// </exception>
        [MethodImpl(MethodImplOptions.AggressiveInlining)]
        public static int BinarySearch<T>(
            this ReadOnlySpan<T> span, IComparable<T> comparable)
        {
            return BinarySearch<T, IComparable<T>>(span, comparable);
        }

        /// <summary>
        /// Searches an entire sorted <see cref="ReadOnlySpan{T}"/> for a value
        /// using the specified <typeparamref name="TComparable"/> generic type.
        /// </summary>
        /// <typeparam name="T">The element type of the span.</typeparam>
        /// <typeparam name="TComparable">The specific type of <see cref="IComparable{T}"/>.</typeparam>
        /// <param name="span">The sorted <see cref="ReadOnlySpan{T}"/> to search.</param>
        /// <param name="comparable">The <typeparamref name="TComparable"/> to use when comparing.</param>
        /// <returns>
        /// The zero-based index of <paramref name="comparable"/> in the sorted <paramref name="span"/>,
        /// if <paramref name="comparable"/> is found; otherwise, a negative number that is the bitwise complement
        /// of the index of the next element that is larger than <paramref name="comparable"/> or, if there is
        /// no larger element, the bitwise complement of <see cref="ReadOnlySpan{T}.Length"/>.
        /// </returns>
        /// <exception cref="T:System.ArgumentNullException">
        /// <paramref name = "comparable" /> is <see langword="null"/> .
        /// </exception>
        [MethodImpl(MethodImplOptions.AggressiveInlining)]
        public static int BinarySearch<T, TComparable>(
            this ReadOnlySpan<T> span, TComparable comparable)
            where TComparable : IComparable<T>
        {
            return SpanHelpers.BinarySearch(span, comparable);
        }

        /// <summary>
        /// Searches an entire sorted <see cref="ReadOnlySpan{T}"/> for the specified <paramref name="value"/>
        /// using the specified <typeparamref name="TComparer"/> generic type.
        /// </summary>
        /// <typeparam name="T">The element type of the span.</typeparam>
        /// <typeparam name="TComparer">The specific type of <see cref="IComparer{T}"/>.</typeparam>
        /// <param name="span">The sorted <see cref="ReadOnlySpan{T}"/> to search.</param>
        /// <param name="value">The object to locate. The value can be null for reference types.</param>
        /// <param name="comparer">The <typeparamref name="TComparer"/> to use when comparing.</param>
        /// /// <returns>
        /// The zero-based index of <paramref name="value"/> in the sorted <paramref name="span"/>,
        /// if <paramref name="value"/> is found; otherwise, a negative number that is the bitwise complement
        /// of the index of the next element that is larger than <paramref name="value"/> or, if there is
        /// no larger element, the bitwise complement of <see cref="ReadOnlySpan{T}.Length"/>.
        /// </returns>
        /// <exception cref="T:System.ArgumentNullException">
        /// <paramref name = "comparer" /> is <see langword="null"/> .
        /// </exception>
        [MethodImpl(MethodImplOptions.AggressiveInlining)]
        public static int BinarySearch<T, TComparer>(
            this ReadOnlySpan<T> span, T value, TComparer comparer)
            where TComparer : IComparer<T>
        {
            if (comparer == null)
                ThrowHelper.ThrowArgumentNullException(ExceptionArgument.comparer);

            var comparable = new SpanHelpers.ComparerComparable<T, TComparer>(
                value, comparer);
            return BinarySearch(span, comparable);
        }

        [MethodImpl(MethodImplOptions.AggressiveInlining)]
        private static bool IsTypeComparableAsBytes<T>(out nuint size)
        {
            if (typeof(T) == typeof(byte) || typeof(T) == typeof(sbyte) || typeof(T) == typeof(Utf8Char))
            {
                size = sizeof(byte);
                return true;
            }

            if (typeof(T) == typeof(char) || typeof(T) == typeof(short) || typeof(T) == typeof(ushort))
            {
                size = sizeof(char);
                return true;
            }

            if (typeof(T) == typeof(int) || typeof(T) == typeof(uint))
            {
                size = sizeof(int);
                return true;
            }

            if (typeof(T) == typeof(long) || typeof(T) == typeof(ulong))
            {
                size = sizeof(long);
                return true;
            }

            size = default;
            return false;
        }

        // Returns true if T is a struct the same size as byte and implements equality checks as a simple
        // bitwise comparison. n.b. even if this method returns true, it makes no claims about the behavior
        // of T.CompareTo, T.GetHashCode, or other methods aside from equality checking.
        [MethodImpl(MethodImplOptions.AggressiveInlining)]
        private static bool IsTypeEquatableAsByte<T>()
        {
            return typeof(T) == typeof(byte)
                || typeof(T) == typeof(sbyte)
                || typeof(T) == typeof(Utf8Char);
        }

        // Returns true if T is a struct the same size as char and implements equality checks as a simple
        // bitwise comparison. n.b. even if this method returns true, it makes no claims about the behavior
        // of T.CompareTo, T.GetHashCode, or other methods aside from equality checking.
        [MethodImpl(MethodImplOptions.AggressiveInlining)]
        private static bool IsTypeEquatableAsChar<T>()
        {
            return typeof(T) == typeof(char)
                || typeof(T) == typeof(short)
                || typeof(T) == typeof(ushort);
        }
    }
}<|MERGE_RESOLUTION|>--- conflicted
+++ resolved
@@ -686,15 +686,7 @@
         public static int IndexOfAny<T>(this ReadOnlySpan<T> span, ReadOnlySpan<T> values)
             where T : IEquatable<T>
         {
-<<<<<<< HEAD
-            if (IsTypeEquatableAsByte<T>())
-                return SpanHelpers.IndexOfAny(
-                    ref Unsafe.As<T, byte>(ref MemoryMarshal.GetReference(span)),
-                    span.Length,
-                    ref Unsafe.As<T, byte>(ref MemoryMarshal.GetReference(values)),
-                    values.Length);
-=======
-            if (typeof(T) == typeof(byte))
+            if (IsTypeEquatableAsByte<T>())
             {
                 ref byte valueRef = ref Unsafe.As<T, byte>(ref MemoryMarshal.GetReference(values));
                 if (values.Length == 2)
@@ -723,7 +715,6 @@
                         values.Length);
                 }
             }
->>>>>>> dcc47ed9
 
             if (IsTypeEquatableAsChar<T>())
             {
