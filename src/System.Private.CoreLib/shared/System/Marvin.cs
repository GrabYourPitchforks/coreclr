// Licensed to the .NET Foundation under one or more agreements.
// The .NET Foundation licenses this file to you under the MIT license.
// See the LICENSE file in the project root for more information.

using System.Buffers;
using System.Diagnostics;
using System.Runtime.CompilerServices;
using System.Runtime.InteropServices;
using System.Text;
using Internal.Runtime.CompilerServices;

#if BIT64
using nuint = System.UInt64;
#else
using nuint = System.UInt32;
#endif

namespace System
{
    internal static partial class Marvin
    {
        /// <summary>
        /// Compute a Marvin hash and collapse it into a 32-bit hash.
        /// </summary>
        [MethodImpl(MethodImplOptions.AggressiveInlining)]
<<<<<<< HEAD
        public static int ComputeHash32(ReadOnlySpan<byte> data, ulong seed) => ComputeHash32(ref MemoryMarshal.GetReference(data), (nuint)data.Length, (uint)seed, (uint)(seed >> 32));
        
        private static int ComputeHash32(ref byte data, nuint count, uint p0, uint p1)
        {
=======
        public static int ComputeHash32(ReadOnlySpan<byte> data, ulong seed) => ComputeHash32(ref MemoryMarshal.GetReference(data), data.Length, (uint)seed, (uint)(seed >> 32));

        /// <summary>
        /// Compute a Marvin hash and collapse it into a 32-bit hash.
        /// </summary>
        public static int ComputeHash32(ref byte data, int count, uint p0, uint p1)
        {
            nuint ucount = (nuint)count;
>>>>>>> e0637d0e
            nuint byteOffset = 0;

            if (count >= 8)
            {
                // From this point forward, 'count' is actually the last offset at which we can read
                // a QWORD without overrunning the original buffer. It's ok for us to reuse the count
                // local in this manner since we're not affecting the final three bits which will be
                // used in the switch statement at the end of this method.

                count -= 8;
                do
                {
                    p0 += Unsafe.ReadUnaligned<uint>(ref Unsafe.AddByteOffset(ref data, byteOffset));
                    Block(ref p0, ref p1);

                    p0 += Unsafe.ReadUnaligned<uint>(ref Unsafe.Add(ref Unsafe.AddByteOffset(ref data, byteOffset), 4));
                    Block(ref p0, ref p1);

                    byteOffset += 8;
                } while (byteOffset <= count);
            }

            switch ((uint)count & 7)
            {
                case 4:
                    p0 += Unsafe.ReadUnaligned<uint>(ref Unsafe.AddByteOffset(ref data, byteOffset));
                    Block(ref p0, ref p1);
                    goto case 0;

                case 0:
                    p0 += 0x80u;
                    break;

                case 5:
                    p0 += Unsafe.ReadUnaligned<uint>(ref Unsafe.AddByteOffset(ref data, byteOffset));
                    byteOffset += 4;
                    Block(ref p0, ref p1);
                    goto case 1;

                case 1:
                    p0 += Unsafe.AddByteOffset(ref data, byteOffset) + 0x8000u;
                    break;

                case 6:
                    p0 += Unsafe.ReadUnaligned<uint>(ref Unsafe.AddByteOffset(ref data, byteOffset));
                    byteOffset += 4;
                    Block(ref p0, ref p1);
                    goto case 2;

                case 2:
                    p0 += Unsafe.ReadUnaligned<ushort>(ref Unsafe.AddByteOffset(ref data, byteOffset)) + 0x800000u;
                    break;

                case 7:
                    p0 += Unsafe.ReadUnaligned<uint>(ref Unsafe.AddByteOffset(ref data, byteOffset));
                    byteOffset += 4;
                    Block(ref p0, ref p1);
                    goto case 3;

                case 3:
<<<<<<< HEAD
                    p0 += (((uint)(Unsafe.Add(ref Unsafe.AddByteOffset(ref data, byteOffset), 2))) << 16) + (uint)(Unsafe.ReadUnaligned<ushort>(ref Unsafe.AddByteOffset(ref data, byteOffset))) + 0x80000000u;
=======
                    p0 += 0x80000000u | (((uint)(Unsafe.AddByteOffset(ref data, byteOffset + 2))) << 16) | (uint)(Unsafe.ReadUnaligned<ushort>(ref Unsafe.AddByteOffset(ref data, byteOffset)));
>>>>>>> e0637d0e
                    break;

                default:
                    Debug.Fail("Should not get here.");
                    break;
            }

            Block(ref p0, ref p1);
            Block(ref p0, ref p1);

            return (int)(p1 ^ p0);
        }
<<<<<<< HEAD

        /// <summary>
        /// Computes the ordinal case-sensitive hash code of a UTF-16 string using the default seed.
        /// </summary>
        [MethodImpl(MethodImplOptions.AggressiveInlining)]
        public static int ComputeHash32Ordinal(ReadOnlySpan<char> data)
        {
            // Multiplication below guaranteed not to overflow, as we know data.Length is within the range [0, Int32.MaxValue],
            // so data.Length * 2 is within the range [0, UInt32.MaxValue).

            ulong seed = DefaultSeed;
            return ComputeHash32(ref Unsafe.As<char, byte>(ref MemoryMarshal.GetReference(data)), (uint)data.Length * 2, (uint)seed, (uint)(seed >> 32));
        }

        /// <summary>
        /// Computes the ordinal case-insensitive hash code of a UTF-16 string using the default seed.
        /// </summary>
        [MethodImpl(MethodImplOptions.AggressiveInlining)]
        public static int ComputeHash32OrdinalIgnoreCase(ReadOnlySpan<char> data)
        {
            // Multiplication below guaranteed not to overflow, as we know data.Length is within the range [0, Int32.MaxValue],
            // so data.Length * 2 is within the range [0, UInt32.MaxValue).

            ulong seed = DefaultSeed;
            return ComputeUtf16Hash32OrdinalIgnoreCase(ref Unsafe.As<char, byte>(ref MemoryMarshal.GetReference(data)), (uint)data.Length * 2, (uint)seed, (uint)(seed >> 32));
        }

        private static int ComputeUtf16Hash32OrdinalIgnoreCase(ref byte data, nuint count, uint p0, uint p1)
        {
            // At the start of the method, 'count' is the number of bytes of the input data (so should be a multiple of 2, since
            // the data should be a UTF-16 string).

            Debug.Assert(count % 2 == 0);

            nuint byteOffset = 0;
            uint tempValue;

            if (count >= 8)
            {
                // See comments in TextInfo.ChangeCaseToUpper for why this logic is written the way it is.

                nuint lastOffsetWhereCanReadQWord = count - 8;
                do
                {
#if BIT64
                    ulong tempValueUll = Unsafe.ReadUnaligned<ulong>(ref Unsafe.AddByteOffset(ref data, byteOffset));
                    if (!Utf16Utility.QWordAllCharsAreAscii(tempValueUll))
                    {
                        goto NonAscii;
                    }
                    tempValueUll = Utf16Utility.ToUpperInvariantAsciiQWord(tempValueUll);

                    if (BitConverter.IsLittleEndian)
                    {
                        p0 += (uint)tempValueUll;
                    }
                    else
                    {
                        p0 += (uint)(tempValueUll >> 32);
                    }
                    Block(ref p0, ref p1);

                    if (BitConverter.IsLittleEndian)
                    {
                        p0 += (uint)(tempValueUll >> 32);
                    }
                    else
                    {
                        p0 += (uint)tempValueUll;
                    }
                    Block(ref p0, ref p1);
#else
                    tempValue = Unsafe.ReadUnaligned<uint>(ref Unsafe.AddByteOffset(ref data, byteOffset));
                    if (!Utf16Utility.DWordAllCharsAreAscii(tempValue))
                    {
                        goto NonAscii;
                    }
                    p0 += Utf16Utility.ToUpperInvariantAsciiDWord(tempValue);
                    Block(ref p0, ref p1);

                    tempValue = Unsafe.ReadUnaligned<uint>(ref Unsafe.Add(ref Unsafe.AddByteOffset(ref data, byteOffset), 4));
                    if (!Utf16Utility.DWordAllCharsAreAscii(tempValue))
                    {
                        goto NonAsciiSkip4Bytes;
                    }
                    p0 += Utf16Utility.ToUpperInvariantAsciiDWord(tempValue);
                    Block(ref p0, ref p1);
#endif
                } while ((byteOffset += 8) <= lastOffsetWhereCanReadQWord);
            }

            switch ((uint)count & 7)
            {
                case 4:
                    tempValue = Unsafe.ReadUnaligned<uint>(ref Unsafe.AddByteOffset(ref data, byteOffset));
                    if (!Utf16Utility.DWordAllCharsAreAscii(tempValue))
                    {
                        goto NonAscii;
                    }
                    p0 += Utf16Utility.ToUpperInvariantAsciiDWord(tempValue);
                    Block(ref p0, ref p1);
                    goto case 0;

                case 0:
                    p0 += 0x80u;
                    break;

                case 5:
                    goto default; // can't have odd number byte count

                case 1:
                    goto default; // can't have odd number byte count

                case 6:
                    tempValue = Unsafe.ReadUnaligned<uint>(ref Unsafe.AddByteOffset(ref data, byteOffset));
                    if (!Utf16Utility.DWordAllCharsAreAscii(tempValue))
                    {
                        goto NonAscii;
                    }
                    p0 += Utf16Utility.ToUpperInvariantAsciiDWord(tempValue);
                    byteOffset += 4;
                    Block(ref p0, ref p1);
                    goto case 2;

                case 2:
                    tempValue = Unsafe.ReadUnaligned<uint>(ref Unsafe.AddByteOffset(ref data, byteOffset));
                    if (tempValue > 0x7fu)
                    {
                        goto NonAscii;
                    }
                    p0 += Utf16Utility.ToUpperInvariantAsciiDWord(tempValue) + 0x800000u;
                    break;

                case 7:
                    goto default; // can't have odd number byte count

                case 3:
                    goto default; // can't have odd number byte count

                default:
                    Debug.Fail("Should not get here.");
                    break;
            }

            Block(ref p0, ref p1);
            Block(ref p0, ref p1);

            return (int)(p1 ^ p0);

        NonAsciiSkip4Bytes:
            byteOffset += 4;

        NonAscii:
            return ComputeUtf16Hash32OrdinalIgnoreCaseSlow(ref Unsafe.AddByteOffset(ref data, byteOffset), count - byteOffset, p0, p1);
        }

        private static unsafe int ComputeUtf16Hash32OrdinalIgnoreCaseSlow(ref byte data, nuint count, uint p0, uint p1)
        {
            Debug.Assert(count % 2 == 0, "Unexpected number of bytes.");
            Debug.Assert((uint)Unsafe.AsPointer(ref data) % 2 == 0, "Unexpected data offset.");

            // It's safe to go byte -> char below because we know the input data originally came from a ROS<char>.

            ReadOnlySpan<char> source = MemoryMarshal.CreateReadOnlySpan(ref Unsafe.As<byte, char>(ref data), (int)((uint)count / 2));

            // Computing the hash of a string using OrdinalIgnoreCase involves converting it to uppercase using the
            // invariant culture, then calculating the ordinal hash code over that data. The invariant culture
            // uses simple case folding, which does not change the number of UTF-16 code units in the string.

            char[] borrowedArr = null;
            Span<char> buffer = (source.Length <= 64)
                ? stackalloc char[source.Length]
                : (borrowedArr = ArrayPool<char>.Shared.Rent(source.Length));

            int utf16CodeUnitCount = source.ToUpperInvariant(buffer);
            Debug.Assert(source.Length == utf16CodeUnitCount, "Unexpected UTF-16 code unit count after case conversion.");

            int hashCode = ComputeHash32(ref Unsafe.As<char, byte>(ref MemoryMarshal.GetReference(buffer)), (uint)utf16CodeUnitCount * 2, p0, p1);

            if (borrowedArr != null)
            {
                ArrayPool<char>.Shared.Return(borrowedArr);
            }

            return hashCode;
        }

=======
        
>>>>>>> e0637d0e
        [MethodImpl(MethodImplOptions.AggressiveInlining)]
        private static void Block(ref uint rp0, ref uint rp1)
        {
            uint p0 = rp0;
            uint p1 = rp1;

            p1 ^= p0;
            p0 = _rotl(p0, 20);

            p0 += p1;
            p1 = _rotl(p1, 9);

            p1 ^= p0;
            p0 = _rotl(p0, 27);

            p0 += p1;
            p1 = _rotl(p1, 19);

            rp0 = p0;
            rp1 = p1;
        }

        [MethodImpl(MethodImplOptions.AggressiveInlining)]
        private static uint _rotl(uint value, int shift)
        {
            // This is expected to be optimized into a single rol (or ror with negated shift value) instruction
            return (value << shift) | (value >> (32 - shift));
        }

        public static ulong DefaultSeed { get; } = GenerateSeed();

        private static unsafe ulong GenerateSeed()
        {
            ulong seed;
            Interop.GetRandomBytes((byte*)&seed, sizeof(ulong));
            return seed;
        }
    }
}<|MERGE_RESOLUTION|>--- conflicted
+++ resolved
@@ -2,11 +2,9 @@
 // The .NET Foundation licenses this file to you under the MIT license.
 // See the LICENSE file in the project root for more information.
 
-using System.Buffers;
 using System.Diagnostics;
 using System.Runtime.CompilerServices;
 using System.Runtime.InteropServices;
-using System.Text;
 using Internal.Runtime.CompilerServices;
 
 #if BIT64
@@ -23,12 +21,6 @@
         /// Compute a Marvin hash and collapse it into a 32-bit hash.
         /// </summary>
         [MethodImpl(MethodImplOptions.AggressiveInlining)]
-<<<<<<< HEAD
-        public static int ComputeHash32(ReadOnlySpan<byte> data, ulong seed) => ComputeHash32(ref MemoryMarshal.GetReference(data), (nuint)data.Length, (uint)seed, (uint)(seed >> 32));
-        
-        private static int ComputeHash32(ref byte data, nuint count, uint p0, uint p1)
-        {
-=======
         public static int ComputeHash32(ReadOnlySpan<byte> data, ulong seed) => ComputeHash32(ref MemoryMarshal.GetReference(data), data.Length, (uint)seed, (uint)(seed >> 32));
 
         /// <summary>
@@ -37,30 +29,21 @@
         public static int ComputeHash32(ref byte data, int count, uint p0, uint p1)
         {
             nuint ucount = (nuint)count;
->>>>>>> e0637d0e
             nuint byteOffset = 0;
 
-            if (count >= 8)
+            while (ucount >= 8)
             {
-                // From this point forward, 'count' is actually the last offset at which we can read
-                // a QWORD without overrunning the original buffer. It's ok for us to reuse the count
-                // local in this manner since we're not affecting the final three bits which will be
-                // used in the switch statement at the end of this method.
+                p0 += Unsafe.ReadUnaligned<uint>(ref Unsafe.AddByteOffset(ref data, byteOffset));
+                Block(ref p0, ref p1);
 
-                count -= 8;
-                do
-                {
-                    p0 += Unsafe.ReadUnaligned<uint>(ref Unsafe.AddByteOffset(ref data, byteOffset));
-                    Block(ref p0, ref p1);
+                p0 += Unsafe.ReadUnaligned<uint>(ref Unsafe.AddByteOffset(ref data, byteOffset + 4));
+                Block(ref p0, ref p1);
 
-                    p0 += Unsafe.ReadUnaligned<uint>(ref Unsafe.Add(ref Unsafe.AddByteOffset(ref data, byteOffset), 4));
-                    Block(ref p0, ref p1);
-
-                    byteOffset += 8;
-                } while (byteOffset <= count);
+                byteOffset += 8;
+                ucount -= 8;
             }
 
-            switch ((uint)count & 7)
+            switch (ucount)
             {
                 case 4:
                     p0 += Unsafe.ReadUnaligned<uint>(ref Unsafe.AddByteOffset(ref data, byteOffset));
@@ -78,7 +61,7 @@
                     goto case 1;
 
                 case 1:
-                    p0 += Unsafe.AddByteOffset(ref data, byteOffset) + 0x8000u;
+                    p0 += 0x8000u | Unsafe.AddByteOffset(ref data, byteOffset);
                     break;
 
                 case 6:
@@ -88,7 +71,7 @@
                     goto case 2;
 
                 case 2:
-                    p0 += Unsafe.ReadUnaligned<ushort>(ref Unsafe.AddByteOffset(ref data, byteOffset)) + 0x800000u;
+                    p0 += 0x800000u | Unsafe.ReadUnaligned<ushort>(ref Unsafe.AddByteOffset(ref data, byteOffset));
                     break;
 
                 case 7:
@@ -98,11 +81,7 @@
                     goto case 3;
 
                 case 3:
-<<<<<<< HEAD
-                    p0 += (((uint)(Unsafe.Add(ref Unsafe.AddByteOffset(ref data, byteOffset), 2))) << 16) + (uint)(Unsafe.ReadUnaligned<ushort>(ref Unsafe.AddByteOffset(ref data, byteOffset))) + 0x80000000u;
-=======
                     p0 += 0x80000000u | (((uint)(Unsafe.AddByteOffset(ref data, byteOffset + 2))) << 16) | (uint)(Unsafe.ReadUnaligned<ushort>(ref Unsafe.AddByteOffset(ref data, byteOffset)));
->>>>>>> e0637d0e
                     break;
 
                 default:
@@ -115,197 +94,7 @@
 
             return (int)(p1 ^ p0);
         }
-<<<<<<< HEAD
-
-        /// <summary>
-        /// Computes the ordinal case-sensitive hash code of a UTF-16 string using the default seed.
-        /// </summary>
-        [MethodImpl(MethodImplOptions.AggressiveInlining)]
-        public static int ComputeHash32Ordinal(ReadOnlySpan<char> data)
-        {
-            // Multiplication below guaranteed not to overflow, as we know data.Length is within the range [0, Int32.MaxValue],
-            // so data.Length * 2 is within the range [0, UInt32.MaxValue).
-
-            ulong seed = DefaultSeed;
-            return ComputeHash32(ref Unsafe.As<char, byte>(ref MemoryMarshal.GetReference(data)), (uint)data.Length * 2, (uint)seed, (uint)(seed >> 32));
-        }
-
-        /// <summary>
-        /// Computes the ordinal case-insensitive hash code of a UTF-16 string using the default seed.
-        /// </summary>
-        [MethodImpl(MethodImplOptions.AggressiveInlining)]
-        public static int ComputeHash32OrdinalIgnoreCase(ReadOnlySpan<char> data)
-        {
-            // Multiplication below guaranteed not to overflow, as we know data.Length is within the range [0, Int32.MaxValue],
-            // so data.Length * 2 is within the range [0, UInt32.MaxValue).
-
-            ulong seed = DefaultSeed;
-            return ComputeUtf16Hash32OrdinalIgnoreCase(ref Unsafe.As<char, byte>(ref MemoryMarshal.GetReference(data)), (uint)data.Length * 2, (uint)seed, (uint)(seed >> 32));
-        }
-
-        private static int ComputeUtf16Hash32OrdinalIgnoreCase(ref byte data, nuint count, uint p0, uint p1)
-        {
-            // At the start of the method, 'count' is the number of bytes of the input data (so should be a multiple of 2, since
-            // the data should be a UTF-16 string).
-
-            Debug.Assert(count % 2 == 0);
-
-            nuint byteOffset = 0;
-            uint tempValue;
-
-            if (count >= 8)
-            {
-                // See comments in TextInfo.ChangeCaseToUpper for why this logic is written the way it is.
-
-                nuint lastOffsetWhereCanReadQWord = count - 8;
-                do
-                {
-#if BIT64
-                    ulong tempValueUll = Unsafe.ReadUnaligned<ulong>(ref Unsafe.AddByteOffset(ref data, byteOffset));
-                    if (!Utf16Utility.QWordAllCharsAreAscii(tempValueUll))
-                    {
-                        goto NonAscii;
-                    }
-                    tempValueUll = Utf16Utility.ToUpperInvariantAsciiQWord(tempValueUll);
-
-                    if (BitConverter.IsLittleEndian)
-                    {
-                        p0 += (uint)tempValueUll;
-                    }
-                    else
-                    {
-                        p0 += (uint)(tempValueUll >> 32);
-                    }
-                    Block(ref p0, ref p1);
-
-                    if (BitConverter.IsLittleEndian)
-                    {
-                        p0 += (uint)(tempValueUll >> 32);
-                    }
-                    else
-                    {
-                        p0 += (uint)tempValueUll;
-                    }
-                    Block(ref p0, ref p1);
-#else
-                    tempValue = Unsafe.ReadUnaligned<uint>(ref Unsafe.AddByteOffset(ref data, byteOffset));
-                    if (!Utf16Utility.DWordAllCharsAreAscii(tempValue))
-                    {
-                        goto NonAscii;
-                    }
-                    p0 += Utf16Utility.ToUpperInvariantAsciiDWord(tempValue);
-                    Block(ref p0, ref p1);
-
-                    tempValue = Unsafe.ReadUnaligned<uint>(ref Unsafe.Add(ref Unsafe.AddByteOffset(ref data, byteOffset), 4));
-                    if (!Utf16Utility.DWordAllCharsAreAscii(tempValue))
-                    {
-                        goto NonAsciiSkip4Bytes;
-                    }
-                    p0 += Utf16Utility.ToUpperInvariantAsciiDWord(tempValue);
-                    Block(ref p0, ref p1);
-#endif
-                } while ((byteOffset += 8) <= lastOffsetWhereCanReadQWord);
-            }
-
-            switch ((uint)count & 7)
-            {
-                case 4:
-                    tempValue = Unsafe.ReadUnaligned<uint>(ref Unsafe.AddByteOffset(ref data, byteOffset));
-                    if (!Utf16Utility.DWordAllCharsAreAscii(tempValue))
-                    {
-                        goto NonAscii;
-                    }
-                    p0 += Utf16Utility.ToUpperInvariantAsciiDWord(tempValue);
-                    Block(ref p0, ref p1);
-                    goto case 0;
-
-                case 0:
-                    p0 += 0x80u;
-                    break;
-
-                case 5:
-                    goto default; // can't have odd number byte count
-
-                case 1:
-                    goto default; // can't have odd number byte count
-
-                case 6:
-                    tempValue = Unsafe.ReadUnaligned<uint>(ref Unsafe.AddByteOffset(ref data, byteOffset));
-                    if (!Utf16Utility.DWordAllCharsAreAscii(tempValue))
-                    {
-                        goto NonAscii;
-                    }
-                    p0 += Utf16Utility.ToUpperInvariantAsciiDWord(tempValue);
-                    byteOffset += 4;
-                    Block(ref p0, ref p1);
-                    goto case 2;
-
-                case 2:
-                    tempValue = Unsafe.ReadUnaligned<uint>(ref Unsafe.AddByteOffset(ref data, byteOffset));
-                    if (tempValue > 0x7fu)
-                    {
-                        goto NonAscii;
-                    }
-                    p0 += Utf16Utility.ToUpperInvariantAsciiDWord(tempValue) + 0x800000u;
-                    break;
-
-                case 7:
-                    goto default; // can't have odd number byte count
-
-                case 3:
-                    goto default; // can't have odd number byte count
-
-                default:
-                    Debug.Fail("Should not get here.");
-                    break;
-            }
-
-            Block(ref p0, ref p1);
-            Block(ref p0, ref p1);
-
-            return (int)(p1 ^ p0);
-
-        NonAsciiSkip4Bytes:
-            byteOffset += 4;
-
-        NonAscii:
-            return ComputeUtf16Hash32OrdinalIgnoreCaseSlow(ref Unsafe.AddByteOffset(ref data, byteOffset), count - byteOffset, p0, p1);
-        }
-
-        private static unsafe int ComputeUtf16Hash32OrdinalIgnoreCaseSlow(ref byte data, nuint count, uint p0, uint p1)
-        {
-            Debug.Assert(count % 2 == 0, "Unexpected number of bytes.");
-            Debug.Assert((uint)Unsafe.AsPointer(ref data) % 2 == 0, "Unexpected data offset.");
-
-            // It's safe to go byte -> char below because we know the input data originally came from a ROS<char>.
-
-            ReadOnlySpan<char> source = MemoryMarshal.CreateReadOnlySpan(ref Unsafe.As<byte, char>(ref data), (int)((uint)count / 2));
-
-            // Computing the hash of a string using OrdinalIgnoreCase involves converting it to uppercase using the
-            // invariant culture, then calculating the ordinal hash code over that data. The invariant culture
-            // uses simple case folding, which does not change the number of UTF-16 code units in the string.
-
-            char[] borrowedArr = null;
-            Span<char> buffer = (source.Length <= 64)
-                ? stackalloc char[source.Length]
-                : (borrowedArr = ArrayPool<char>.Shared.Rent(source.Length));
-
-            int utf16CodeUnitCount = source.ToUpperInvariant(buffer);
-            Debug.Assert(source.Length == utf16CodeUnitCount, "Unexpected UTF-16 code unit count after case conversion.");
-
-            int hashCode = ComputeHash32(ref Unsafe.As<char, byte>(ref MemoryMarshal.GetReference(buffer)), (uint)utf16CodeUnitCount * 2, p0, p1);
-
-            if (borrowedArr != null)
-            {
-                ArrayPool<char>.Shared.Return(borrowedArr);
-            }
-
-            return hashCode;
-        }
-
-=======
         
->>>>>>> e0637d0e
         [MethodImpl(MethodImplOptions.AggressiveInlining)]
         private static void Block(ref uint rp0, ref uint rp1)
         {
