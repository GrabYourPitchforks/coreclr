// Licensed to the .NET Foundation under one or more agreements.
// The .NET Foundation licenses this file to you under the MIT license.
// See the LICENSE file in the project root for more information.

using System.Buffers;
using System.Diagnostics;
using System.Runtime.CompilerServices;
using System.Runtime.InteropServices;
using System.Security;

namespace System.Globalization
{
    public partial class CompareInfo
    {
        [NonSerialized]
        private Interop.Globalization.SafeSortHandle _sortHandle;

        [NonSerialized]
        private bool _isAsciiEqualityOrdinal;

        private void InitSort(CultureInfo culture)
        {
            _sortName = culture.SortName;

            if (GlobalizationMode.Invariant)
            {
                _isAsciiEqualityOrdinal = true;
            }
            else
            {
                Interop.Globalization.ResultCode resultCode = Interop.Globalization.GetSortHandle(GetNullTerminatedUtf8String(_sortName), out _sortHandle);
                if (resultCode != Interop.Globalization.ResultCode.Success)
                {
                    _sortHandle.Dispose();

                    if (resultCode == Interop.Globalization.ResultCode.OutOfMemory)
                        throw new OutOfMemoryException();

                    throw new ExternalException(SR.Arg_ExternalException);
                }
                _isAsciiEqualityOrdinal = (_sortName == "en-US" || _sortName == "");
            }
        }

        internal static unsafe int IndexOfOrdinalCore(string source, string value, int startIndex, int count, bool ignoreCase)
        {
            Debug.Assert(!GlobalizationMode.Invariant);

            Debug.Assert(source != null);
            Debug.Assert(value != null);

            if (value.Length == 0)
            {
                return startIndex;
            }

            if (count < value.Length)
            {
                return -1;
            }

            if (ignoreCase)
            {
                fixed (char* pSource = source)
                {
                    int index = Interop.Globalization.IndexOfOrdinalIgnoreCase(value, value.Length, pSource + startIndex, count, findLast: false);
                    return index != -1 ?
                        startIndex + index :
                        -1;
                }
            }

            int endIndex = startIndex + (count - value.Length);
            for (int i = startIndex; i <= endIndex; i++)
            {
                int valueIndex, sourceIndex;

                for (valueIndex = 0, sourceIndex = i;
                     valueIndex < value.Length && source[sourceIndex] == value[valueIndex];
                     valueIndex++, sourceIndex++) ;

                if (valueIndex == value.Length)
                {
                    return i;
                }
            }

            return -1;
        }

        internal static unsafe int IndexOfOrdinalCore(ReadOnlySpan<char> source, ReadOnlySpan<char> value, bool ignoreCase, bool fromBeginning)
        {
            Debug.Assert(!GlobalizationMode.Invariant);

            Debug.Assert(source.Length != 0);
            Debug.Assert(value.Length != 0);

            if (source.Length < value.Length)
            {
                return -1;
            }

            if (ignoreCase)
            {
                fixed (char* pSource = &MemoryMarshal.GetReference(source))
                fixed (char* pValue = &MemoryMarshal.GetReference(value))
                {
                    return Interop.Globalization.IndexOfOrdinalIgnoreCase(pValue, value.Length, pSource, source.Length, findLast: !fromBeginning);
                }
            }

            int startIndex, endIndex, jump;
            if (fromBeginning)
            {
                // Left to right, from zero to last possible index in the source string.
                // Incrementing by one after each iteration. Stop condition is last possible index plus 1.
                startIndex = 0;
                endIndex = source.Length - value.Length + 1;
                jump = 1;
            }
            else
            {
                // Right to left, from first possible index in the source string to zero.
                // Decrementing by one after each iteration. Stop condition is last possible index minus 1.
                startIndex = source.Length - value.Length;
                endIndex = -1;
                jump = -1;
            }

            for (int i = startIndex; i != endIndex; i += jump)
            {
                int valueIndex, sourceIndex;

                for (valueIndex = 0, sourceIndex = i;
                     valueIndex < value.Length && source[sourceIndex] == value[valueIndex];
                     valueIndex++, sourceIndex++)
                    ;

                if (valueIndex == value.Length)
                {
                    return i;
                }
            }

            return -1;
        }

        internal static unsafe int LastIndexOfOrdinalCore(string source, string value, int startIndex, int count, bool ignoreCase)
        {
            Debug.Assert(!GlobalizationMode.Invariant);

            Debug.Assert(source != null);
            Debug.Assert(value != null);

            if (value.Length == 0)
            {
                return startIndex;
            }

            if (count < value.Length)
            {
                return -1;
            }

            // startIndex is the index into source where we start search backwards from. 
            // leftStartIndex is the index into source of the start of the string that is 
            // count characters away from startIndex.
            int leftStartIndex = startIndex - count + 1;

            if (ignoreCase)
            {
                fixed (char* pSource = source)
                {
                    int lastIndex = Interop.Globalization.IndexOfOrdinalIgnoreCase(value, value.Length, pSource + leftStartIndex, count, findLast: true);
                    return lastIndex != -1 ?
                        leftStartIndex + lastIndex :
                        -1;
                }
            }

            for (int i = startIndex - value.Length + 1; i >= leftStartIndex; i--)
            {
                int valueIndex, sourceIndex;

                for (valueIndex = 0, sourceIndex = i;
                     valueIndex < value.Length && source[sourceIndex] == value[valueIndex];
                     valueIndex++, sourceIndex++) ;

                if (valueIndex == value.Length) {
                    return i;
                }
            }

            return -1;
        }

        private static unsafe int CompareStringOrdinalIgnoreCase(ref char string1, int count1, ref char string2, int count2)
        {
            Debug.Assert(!GlobalizationMode.Invariant);

            fixed (char* char1 = &string1)
            fixed (char* char2 = &string2)
            {
                return Interop.Globalization.CompareStringOrdinalIgnoreCase(char1, count1, char2, count2);
            }
        }

        // TODO https://github.com/dotnet/coreclr/issues/13827:
        // This method shouldn't be necessary, as we should be able to just use the overload
        // that takes two spans.  But due to this issue, that's adding significant overhead.
        private unsafe int CompareString(ReadOnlySpan<char> string1, string string2, CompareOptions options)
        {
            Debug.Assert(!GlobalizationMode.Invariant);
            Debug.Assert(string2 != null);
            Debug.Assert((options & (CompareOptions.Ordinal | CompareOptions.OrdinalIgnoreCase)) == 0);

            fixed (char* pString1 = &MemoryMarshal.GetReference(string1))
            fixed (char* pString2 = &string2.GetRawStringData())
            {
                return Interop.Globalization.CompareString(_sortHandle, pString1, string1.Length, pString2, string2.Length, options);
            }
        }

        private unsafe int CompareString(ReadOnlySpan<char> string1, ReadOnlySpan<char> string2, CompareOptions options)
        {
            Debug.Assert(!GlobalizationMode.Invariant);
            Debug.Assert((options & (CompareOptions.Ordinal | CompareOptions.OrdinalIgnoreCase)) == 0);

            fixed (char* pString1 = &MemoryMarshal.GetReference(string1))
            fixed (char* pString2 = &MemoryMarshal.GetReference(string2))
            {
                return Interop.Globalization.CompareString(_sortHandle, pString1, string1.Length, pString2, string2.Length, options);
            }
        }

        internal unsafe int IndexOfCore(string source, string target, int startIndex, int count, CompareOptions options, int* matchLengthPtr)
        {
            Debug.Assert(!GlobalizationMode.Invariant);

            Debug.Assert(!string.IsNullOrEmpty(source));
            Debug.Assert(target != null);
            Debug.Assert((options & CompareOptions.OrdinalIgnoreCase) == 0);

            int index;

            if (target.Length == 0)
            {
                if (matchLengthPtr != null)
                    *matchLengthPtr = 0;
                return startIndex;
            }

            if (options == CompareOptions.Ordinal)
            {
                index = IndexOfOrdinal(source, target, startIndex, count, ignoreCase: false);
                if (index != -1)
                {
                    if (matchLengthPtr != null)
                        *matchLengthPtr = target.Length;
                }
                return index;
            }

#if CORECLR
            if (_isAsciiEqualityOrdinal && CanUseAsciiOrdinalForOptions(options) && source.IsFastSort() && target.IsFastSort())
            {
                index = IndexOf(source, target, startIndex, count, GetOrdinalCompareOptions(options));
                if (index != -1)
                {
                    if (matchLengthPtr != null)
                        *matchLengthPtr = target.Length;
                }
                return index;
            }
#endif

            fixed (char* pSource = source)
            fixed (char* pTarget = target)
            {
                index = Interop.Globalization.IndexOf(_sortHandle, pTarget, target.Length, pSource + startIndex, count, options, matchLengthPtr);

                return index != -1 ? index + startIndex : -1;
            }
        }

        // For now, this method is only called from Span APIs with either options == CompareOptions.None or CompareOptions.IgnoreCase
        internal unsafe int IndexOfCore(ReadOnlySpan<char> source, ReadOnlySpan<char> target, CompareOptions options, int* matchLengthPtr, bool fromBeginning)
        {
            Debug.Assert(!GlobalizationMode.Invariant);
            Debug.Assert(source.Length != 0);
            Debug.Assert(target.Length != 0);

            if (_isAsciiEqualityOrdinal && CanUseAsciiOrdinalForOptions(options))
            {
                if ((options & CompareOptions.IgnoreCase) == CompareOptions.IgnoreCase)
                    return IndexOfOrdinalIgnoreCaseHelper(source, target, options, matchLengthPtr, fromBeginning);
                else
                    return IndexOfOrdinalHelper(source, target, options, matchLengthPtr, fromBeginning);
            }
            else
            {
                fixed (char* pSource = &MemoryMarshal.GetReference(source))
                fixed (char* pTarget = &MemoryMarshal.GetReference(target))
                {
                    if (fromBeginning)
                        return Interop.Globalization.IndexOf(_sortHandle, pTarget, target.Length, pSource, source.Length, options, matchLengthPtr);
                    else
                        return Interop.Globalization.LastIndexOf(_sortHandle, pTarget, target.Length, pSource, source.Length, options);
                }
            }
        }

        /// <summary>
        /// Duplicate of IndexOfOrdinalHelper that also handles ignore case. Can't converge both methods
        /// as the JIT wouldn't be able to optimize the ignoreCase path away.
        /// </summary>
        /// <returns></returns>
        private unsafe int IndexOfOrdinalIgnoreCaseHelper(ReadOnlySpan<char> source, ReadOnlySpan<char> target, CompareOptions options, int* matchLengthPtr, bool fromBeginning)
        {
            Debug.Assert(!GlobalizationMode.Invariant);

            Debug.Assert(!source.IsEmpty);
            Debug.Assert(!target.IsEmpty);
            Debug.Assert(_isAsciiEqualityOrdinal);

            fixed (char* ap = &MemoryMarshal.GetReference(source))
            fixed (char* bp = &MemoryMarshal.GetReference(target))
            {
                char* a = ap;
                char* b = bp;

                if (target.Length > source.Length)
                    goto InteropCall;

                for (int j = 0; j < target.Length; j++)
                {
                    char targetChar = *(b + j);
                    if (targetChar >= 0x80 || s_highCharTable[targetChar])
                        goto InteropCall;
                }

                int startIndex, endIndex, jump;
                if (fromBeginning)
                {
                    // Left to right, from zero to last possible index in the source string.
                    // Incrementing by one after each iteration. Stop condition is last possible index plus 1.
                    startIndex = 0;
                    endIndex = source.Length - target.Length + 1;
                    jump = 1;
                }
                else
                {
                    // Right to left, from first possible index in the source string to zero.
                    // Decrementing by one after each iteration. Stop condition is last possible index minus 1.
                    startIndex = source.Length - target.Length;
                    endIndex = -1;
                    jump = -1;
                }

                for (int i = startIndex; i != endIndex; i += jump)
                {
                    int targetIndex = 0;
                    int sourceIndex = i;

                    for (; targetIndex < target.Length; targetIndex++, sourceIndex++)
                    {
                        char valueChar = *(a + sourceIndex);
                        char targetChar = *(b + targetIndex);

                        if (valueChar == targetChar && valueChar < 0x80 && !s_highCharTable[valueChar])
                        {
                            continue;
                        }

                        // uppercase both chars - notice that we need just one compare per char
                        if ((uint)(valueChar - 'a') <= ('z' - 'a'))
                            valueChar = (char)(valueChar - 0x20);
                        if ((uint)(targetChar - 'a') <= ('z' - 'a'))
                            targetChar = (char)(targetChar - 0x20);

                        if (valueChar >= 0x80 || s_highCharTable[valueChar])
                            goto InteropCall;
                        else if (valueChar != targetChar)
                            break;
                    }

                    if (targetIndex == target.Length)
                    {
                        if (matchLengthPtr != null)
                            *matchLengthPtr = target.Length;
                        return i;
                    }
                }

                return -1;
                InteropCall:
                if (fromBeginning)
                    return Interop.Globalization.IndexOf(_sortHandle, b, target.Length, a, source.Length, options, matchLengthPtr);
                else
                    return Interop.Globalization.LastIndexOf(_sortHandle, b, target.Length, a, source.Length, options);
            }
        }

        private unsafe int IndexOfOrdinalHelper(ReadOnlySpan<char> source, ReadOnlySpan<char> target, CompareOptions options, int* matchLengthPtr, bool fromBeginning)
        {
            Debug.Assert(!GlobalizationMode.Invariant);

            Debug.Assert(!source.IsEmpty);
            Debug.Assert(!target.IsEmpty);
            Debug.Assert(_isAsciiEqualityOrdinal);

            fixed (char* ap = &MemoryMarshal.GetReference(source))
            fixed (char* bp = &MemoryMarshal.GetReference(target))
            {
                char* a = ap;
                char* b = bp;

                if (target.Length > source.Length)
                    goto InteropCall;

                for (int j = 0; j < target.Length; j++)
                {
                    char targetChar = *(b + j);
                    if (targetChar >= 0x80 || s_highCharTable[targetChar])
                        goto InteropCall;
                }

                int startIndex, endIndex, jump;
                if (fromBeginning)
                {
                    // Left to right, from zero to last possible index in the source string.
                    // Incrementing by one after each iteration. Stop condition is last possible index plus 1.
                    startIndex = 0;
                    endIndex = source.Length - target.Length + 1;
                    jump = 1;
                }
                else
                {
                    // Right to left, from first possible index in the source string to zero.
                    // Decrementing by one after each iteration. Stop condition is last possible index minus 1.
                    startIndex = source.Length - target.Length;
                    endIndex = -1;
                    jump = -1;
                }

                for (int i = startIndex; i != endIndex; i += jump)
                {
                    int targetIndex = 0;
                    int sourceIndex = i;

                    for (; targetIndex < target.Length; targetIndex++, sourceIndex++)
                    {
                        char valueChar = *(a + sourceIndex);
                        char targetChar = *(b + targetIndex);

                        if (valueChar >= 0x80 || s_highCharTable[valueChar])
                            goto InteropCall;
                        else if (valueChar != targetChar)
                            break;
                    }

                    if (targetIndex == target.Length)
                    {
                        if (matchLengthPtr != null)
                            *matchLengthPtr = target.Length;
                        return i;
                    }
                }

                return -1;
            InteropCall:
                if (fromBeginning)
                    return Interop.Globalization.IndexOf(_sortHandle, b, target.Length, a, source.Length, options, matchLengthPtr);
                else
                    return Interop.Globalization.LastIndexOf(_sortHandle, b, target.Length, a, source.Length, options);
            }
        }

        private unsafe int LastIndexOfCore(string source, string target, int startIndex, int count, CompareOptions options)
        {
            Debug.Assert(!GlobalizationMode.Invariant);

            Debug.Assert(!string.IsNullOrEmpty(source));
            Debug.Assert(target != null);
            Debug.Assert((options & CompareOptions.OrdinalIgnoreCase) == 0);

            if (target.Length == 0)
            {
                return startIndex;
            }

            if (options == CompareOptions.Ordinal)
            {
                return LastIndexOfOrdinalCore(source, target, startIndex, count, ignoreCase: false);
            }

#if CORECLR
            if (_isAsciiEqualityOrdinal && CanUseAsciiOrdinalForOptions(options) && source.IsFastSort() && target.IsFastSort())
            {
                return LastIndexOf(source, target, startIndex, count, GetOrdinalCompareOptions(options));
            }
#endif

            // startIndex is the index into source where we start search backwards from. leftStartIndex is the index into source
            // of the start of the string that is count characters away from startIndex.
            int leftStartIndex = (startIndex - count + 1);

            fixed (char* pSource = source)
            fixed (char* pTarget = target)
            {
                int lastIndex = Interop.Globalization.LastIndexOf(_sortHandle, pTarget, target.Length, pSource + (startIndex - count + 1), count, options);

                return lastIndex != -1 ? lastIndex + leftStartIndex : -1;
            }
        }

        private bool StartsWith(string source, string prefix, CompareOptions options)
        {
            Debug.Assert(!GlobalizationMode.Invariant);

            Debug.Assert(!string.IsNullOrEmpty(source));
            Debug.Assert(!string.IsNullOrEmpty(prefix));
            Debug.Assert((options & (CompareOptions.Ordinal | CompareOptions.OrdinalIgnoreCase)) == 0);

#if CORECLR
            if (_isAsciiEqualityOrdinal && CanUseAsciiOrdinalForOptions(options) && source.IsFastSort() && prefix.IsFastSort())
            {
                return IsPrefix(source, prefix, GetOrdinalCompareOptions(options));
            }
#endif

            return Interop.Globalization.StartsWith(_sortHandle, prefix, prefix.Length, source, source.Length, options);
        }

        private unsafe bool StartsWith(ReadOnlySpan<char> source, ReadOnlySpan<char> prefix, CompareOptions options)
        {
            Debug.Assert(!GlobalizationMode.Invariant);

            Debug.Assert(!source.IsEmpty);
            Debug.Assert(!prefix.IsEmpty);
            Debug.Assert((options & (CompareOptions.Ordinal | CompareOptions.OrdinalIgnoreCase)) == 0);

            if (_isAsciiEqualityOrdinal && CanUseAsciiOrdinalForOptions(options))
            {
                if (source.Length < prefix.Length)
                {
                    return false;
                }

                if ((options & CompareOptions.IgnoreCase) == CompareOptions.IgnoreCase)
                {
                    return StartsWithOrdinalIgnoreCaseHelper(source, prefix, options);
                }
                else
                {
                    return StartsWithOrdinalHelper(source, prefix, options);
                }
            }
            else
            {
                fixed (char* pSource = &MemoryMarshal.GetReference(source))
                fixed (char* pPrefix = &MemoryMarshal.GetReference(prefix))
                {
                    return Interop.Globalization.StartsWith(_sortHandle, pPrefix, prefix.Length, pSource, source.Length, options);
                }
            }
        }

        private unsafe bool StartsWithOrdinalIgnoreCaseHelper(ReadOnlySpan<char> source, ReadOnlySpan<char> prefix, CompareOptions options)
        {
            Debug.Assert(!GlobalizationMode.Invariant);

            Debug.Assert(!source.IsEmpty);
            Debug.Assert(!prefix.IsEmpty);
            Debug.Assert(_isAsciiEqualityOrdinal);
            Debug.Assert(source.Length >= prefix.Length);

            int length = prefix.Length;

            fixed (char* ap = &MemoryMarshal.GetReference(source))
            fixed (char* bp = &MemoryMarshal.GetReference(prefix))
            {
                char* a = ap;
                char* b = bp;

                while (length != 0 && (*a < 0x80) && (*b < 0x80) && (!s_highCharTable[*a]) && (!s_highCharTable[*b]))
                {
                    int charA = *a;
                    int charB = *b;

                    if (charA == charB)
                    {
                        a++; b++;
                        length--;
                        continue;
                    }

                    // uppercase both chars - notice that we need just one compare per char
                    if ((uint)(charA - 'a') <= (uint)('z' - 'a')) charA -= 0x20;
                    if ((uint)(charB - 'a') <= (uint)('z' - 'a')) charB -= 0x20;
                    
                    if (charA != charB)
                        return false;

                    // Next char
                    a++; b++;
                    length--;
                }

                if (length == 0) return true;
                return Interop.Globalization.StartsWith(_sortHandle, b, length, a, length, options);
            }
        }

        private unsafe bool StartsWithOrdinalHelper(ReadOnlySpan<char> source, ReadOnlySpan<char> prefix, CompareOptions options)
        {
            Debug.Assert(!GlobalizationMode.Invariant);

            Debug.Assert(!source.IsEmpty);
            Debug.Assert(!prefix.IsEmpty);
            Debug.Assert(_isAsciiEqualityOrdinal);
            Debug.Assert(source.Length >= prefix.Length);

            int length = prefix.Length;

            fixed (char* ap = &MemoryMarshal.GetReference(source))
            fixed (char* bp = &MemoryMarshal.GetReference(prefix))
            {
                char* a = ap;
                char* b = bp;

                while (length != 0 && (*a < 0x80) && (*b < 0x80) && (!s_highCharTable[*a]) && (!s_highCharTable[*b]))
                {
                    int charA = *a;
                    int charB = *b;
                    
                    if (charA != charB)
                        return false;

                    // Next char
                    a++; b++;
                    length--;
                }

                if (length == 0) return true;
                return Interop.Globalization.StartsWith(_sortHandle, b, length, a, length, options);
            }
        }

        private bool EndsWith(string source, string suffix, CompareOptions options)
        {
            Debug.Assert(!GlobalizationMode.Invariant);

            Debug.Assert(!string.IsNullOrEmpty(source));
            Debug.Assert(!string.IsNullOrEmpty(suffix));
            Debug.Assert((options & (CompareOptions.Ordinal | CompareOptions.OrdinalIgnoreCase)) == 0);

#if CORECLR
            if (_isAsciiEqualityOrdinal && CanUseAsciiOrdinalForOptions(options) && source.IsFastSort() && suffix.IsFastSort())
            {
                return IsSuffix(source, suffix, GetOrdinalCompareOptions(options));
            }
#endif

            return Interop.Globalization.EndsWith(_sortHandle, suffix, suffix.Length, source, source.Length, options);
        }

        private unsafe bool EndsWith(ReadOnlySpan<char> source, ReadOnlySpan<char> suffix, CompareOptions options)
        {
            Debug.Assert(!GlobalizationMode.Invariant);

            Debug.Assert(!source.IsEmpty);
            Debug.Assert(!suffix.IsEmpty);
            Debug.Assert((options & (CompareOptions.Ordinal | CompareOptions.OrdinalIgnoreCase)) == 0);

            if (_isAsciiEqualityOrdinal && CanUseAsciiOrdinalForOptions(options))
            {
                if (source.Length < suffix.Length)
                {
                    return false;
                }

                if ((options & CompareOptions.IgnoreCase) == CompareOptions.IgnoreCase)
                {
                    return EndsWithOrdinalIgnoreCaseHelper(source, suffix, options);
                }
                else
                {
                    return EndsWithOrdinalHelper(source, suffix, options);
                }
            }
            else
            {
                fixed (char* pSource = &MemoryMarshal.GetReference(source))
                fixed (char* pSuffix = &MemoryMarshal.GetReference(suffix))
                {
                    return Interop.Globalization.EndsWith(_sortHandle, pSuffix, suffix.Length, pSource, source.Length, options);
                }
            }
        }

        private unsafe bool EndsWithOrdinalIgnoreCaseHelper(ReadOnlySpan<char> source, ReadOnlySpan<char> suffix, CompareOptions options)
        {
            Debug.Assert(!GlobalizationMode.Invariant);

            Debug.Assert(!source.IsEmpty);
            Debug.Assert(!suffix.IsEmpty);
            Debug.Assert(_isAsciiEqualityOrdinal);
            Debug.Assert(source.Length >= suffix.Length);

            int length = suffix.Length;

            fixed (char* ap = &MemoryMarshal.GetReference(source))
            fixed (char* bp = &MemoryMarshal.GetReference(suffix))
            {
                char* a = ap + source.Length - 1;
                char* b = bp + suffix.Length - 1;

                while (length != 0 && (*a < 0x80) && (*b < 0x80) && (!s_highCharTable[*a]) && (!s_highCharTable[*b]))
                {
                    int charA = *a;
                    int charB = *b;

                    if (charA == charB)
                    {
                        a--; b--;
                        length--;
                        continue;
                    }

                    // uppercase both chars - notice that we need just one compare per char
                    if ((uint)(charA - 'a') <= (uint)('z' - 'a')) charA -= 0x20;
                    if ((uint)(charB - 'a') <= (uint)('z' - 'a')) charB -= 0x20;
                    
                    if (charA != charB)
                        return false;

                    // Next char
                    a--; b--;
                    length--;
                }

                if (length == 0) return true;
                return Interop.Globalization.EndsWith(_sortHandle, b - length + 1, length, a - length + 1, length, options);
            }
        }

        private unsafe bool EndsWithOrdinalHelper(ReadOnlySpan<char> source, ReadOnlySpan<char> suffix, CompareOptions options)
        {
            Debug.Assert(!GlobalizationMode.Invariant);

            Debug.Assert(!source.IsEmpty);
            Debug.Assert(!suffix.IsEmpty);
            Debug.Assert(_isAsciiEqualityOrdinal);
            Debug.Assert(source.Length >= suffix.Length);

            int length = suffix.Length;

            fixed (char* ap = &MemoryMarshal.GetReference(source))
            fixed (char* bp = &MemoryMarshal.GetReference(suffix))
            {
                char* a = ap + source.Length - 1;
                char* b = bp + suffix.Length - 1;

                while (length != 0 && (*a < 0x80) && (*b < 0x80) && (!s_highCharTable[*a]) && (!s_highCharTable[*b]))
                {
                    int charA = *a;
                    int charB = *b;
                    
                    if (charA != charB)
                        return false;

                    // Next char
                    a--; b--;
                    length--;
                }

                if (length == 0) return true;
                return Interop.Globalization.EndsWith(_sortHandle, b - length + 1, length, a - length + 1, length, options);
            }
        }

        private unsafe SortKey CreateSortKey(string source, CompareOptions options)
        {
            Debug.Assert(!GlobalizationMode.Invariant);

            if (source==null) { throw new ArgumentNullException(nameof(source)); }

            if ((options & ValidSortkeyCtorMaskOffFlags) != 0)
            {
                throw new ArgumentException(SR.Argument_InvalidFlag, nameof(options));
            }
            
            byte [] keyData;
            if (source.Length == 0)
            { 
                keyData = Array.Empty<Byte>();
            }
            else
            {
                fixed (char* pSource = source)
                {
                    int sortKeyLength = Interop.Globalization.GetSortKey(_sortHandle, pSource, source.Length, null, 0, options);
                    keyData = new byte[sortKeyLength];

                    fixed (byte* pSortKey = keyData)
                    {
                        if (Interop.Globalization.GetSortKey(_sortHandle, pSource, source.Length, pSortKey, sortKeyLength, options) != sortKeyLength)
                        {
                            throw new ArgumentException(SR.Arg_ExternalException);
                        }
                    }
                }
            }

            return new SortKey(Name, source, options, keyData);
        }       

        private static unsafe bool IsSortable(char *text, int length)
        {
            Debug.Assert(!GlobalizationMode.Invariant);

            int index = 0;
            UnicodeCategory uc;

            while (index < length)
            {
                if (char.IsHighSurrogate(text[index]))
                {
                    if (index == length - 1 || !char.IsLowSurrogate(text[index+1]))
                        return false; // unpaired surrogate

                    uc = CharUnicodeInfo.GetUnicodeCategory(char.ConvertToUtf32(text[index], text[index+1]));
                    if (uc == UnicodeCategory.PrivateUse || uc == UnicodeCategory.OtherNotAssigned)
                        return false;

                    index += 2;
                    continue;
                }

                if (char.IsLowSurrogate(text[index]))
                {
                    return false; // unpaired surrogate
                }

                uc = CharUnicodeInfo.GetUnicodeCategory(text[index]);
                if (uc == UnicodeCategory.PrivateUse || uc == UnicodeCategory.OtherNotAssigned)
                {
                    return false;
                }

                index++;
            }

            return true;
        }

        // -----------------------------
        // ---- PAL layer ends here ----
        // -----------------------------

        internal unsafe int GetHashCodeOfStringCore(ReadOnlySpan<char> source, CompareOptions options)
        {
<<<<<<< HEAD
            Debug.Assert(!_invariantMode);
=======
            Debug.Assert(!GlobalizationMode.Invariant);
>>>>>>> dcc47ed9
            Debug.Assert((options & (CompareOptions.Ordinal | CompareOptions.OrdinalIgnoreCase)) == 0);

            if (source.Length == 0)
            {
                return 0;
            }

            fixed (char* pSource = source)
            {
                int sortKeyLength = Interop.Globalization.GetSortKey(_sortHandle, pSource, source.Length, null, 0, options);

                byte[] borrowedArr = null;
                Span<byte> span = sortKeyLength <= 512 ?
                    stackalloc byte[512] :
                    (borrowedArr = ArrayPool<byte>.Shared.Rent(sortKeyLength));

                fixed (byte* pSortKey = &MemoryMarshal.GetReference(span))
                {
                    if (Interop.Globalization.GetSortKey(_sortHandle, pSource, source.Length, pSortKey, sortKeyLength, options) != sortKeyLength)
                    {
                        throw new ArgumentException(SR.Arg_ExternalException);
                    }
                }

                int hash = Marvin.ComputeHash32(span.Slice(0, sortKeyLength), Marvin.DefaultSeed);

                // Return the borrowed array if necessary.
                if (borrowedArr != null)
                {
                    ArrayPool<byte>.Shared.Return(borrowedArr);
                }

                return hash;
            }
        }

        private static CompareOptions GetOrdinalCompareOptions(CompareOptions options)
        {
            if ((options & CompareOptions.IgnoreCase) == CompareOptions.IgnoreCase)
            {
                return CompareOptions.OrdinalIgnoreCase;
            }
            else
            {
                return CompareOptions.Ordinal;
            }
        }

        private static bool CanUseAsciiOrdinalForOptions(CompareOptions options)
        {
            // Unlike the other Ignore options, IgnoreSymbols impacts ASCII characters (e.g. ').
            return (options & CompareOptions.IgnoreSymbols) == 0;
        }

        private static byte[] GetNullTerminatedUtf8String(string s)
        {
            int byteLen = System.Text.Encoding.UTF8.GetByteCount(s);

            // Allocate an extra byte (which defaults to 0) as the null terminator.
            byte[] buffer = new byte[byteLen + 1];

            int bytesWritten = System.Text.Encoding.UTF8.GetBytes(s, 0, s.Length, buffer, 0);

            Debug.Assert(bytesWritten == byteLen);

            return buffer;
        }
        
        private SortVersion GetSortVersion()
        {
            Debug.Assert(!GlobalizationMode.Invariant);

            int sortVersion = Interop.Globalization.GetSortVersion(_sortHandle);
            return new SortVersion(sortVersion, LCID, new Guid(sortVersion, 0, 0, 0, 0, 0, 0,
                                                             (byte) (LCID >> 24),
                                                             (byte) ((LCID  & 0x00FF0000) >> 16),
                                                             (byte) ((LCID  & 0x0000FF00) >> 8),
                                                             (byte) (LCID  & 0xFF)));
        }

        // See https://github.com/dotnet/coreclr/blob/master/src/utilcode/util_nodependencies.cpp#L970
        private static readonly bool[] s_highCharTable = new bool[0x80]
        {
            true, /* 0x0, 0x0 */
            true, /* 0x1, .*/
            true, /* 0x2, .*/
            true, /* 0x3, .*/
            true, /* 0x4, .*/
            true, /* 0x5, .*/
            true, /* 0x6, .*/
            true, /* 0x7, .*/
            true, /* 0x8, .*/
            false, /* 0x9,   */
            true, /* 0xA,  */
            false, /* 0xB, .*/
            false, /* 0xC, .*/
            true, /* 0xD,  */
            true, /* 0xE, .*/
            true, /* 0xF, .*/
            true, /* 0x10, .*/
            true, /* 0x11, .*/
            true, /* 0x12, .*/
            true, /* 0x13, .*/
            true, /* 0x14, .*/
            true, /* 0x15, .*/
            true, /* 0x16, .*/
            true, /* 0x17, .*/
            true, /* 0x18, .*/
            true, /* 0x19, .*/
            true, /* 0x1A, */
            true, /* 0x1B, .*/
            true, /* 0x1C, .*/
            true, /* 0x1D, .*/
            true, /* 0x1E, .*/
            true, /* 0x1F, .*/
            false, /*0x20,  */
            false, /*0x21, !*/
            false, /*0x22, "*/
            false, /*0x23,  #*/
            false, /*0x24,  $*/
            false, /*0x25,  %*/
            false, /*0x26,  &*/
            true,  /*0x27, '*/
            false, /*0x28, (*/
            false, /*0x29, )*/
            false, /*0x2A **/
            false, /*0x2B, +*/
            false, /*0x2C, ,*/
            true,  /*0x2D, -*/
            false, /*0x2E, .*/
            false, /*0x2F, /*/
            false, /*0x30, 0*/
            false, /*0x31, 1*/
            false, /*0x32, 2*/
            false, /*0x33, 3*/
            false, /*0x34, 4*/
            false, /*0x35, 5*/
            false, /*0x36, 6*/
            false, /*0x37, 7*/
            false, /*0x38, 8*/
            false, /*0x39, 9*/
            false, /*0x3A, :*/
            false, /*0x3B, ;*/
            false, /*0x3C, <*/
            false, /*0x3D, =*/
            false, /*0x3E, >*/
            false, /*0x3F, ?*/
            false, /*0x40, @*/
            false, /*0x41, A*/
            false, /*0x42, B*/
            false, /*0x43, C*/
            false, /*0x44, D*/
            false, /*0x45, E*/
            false, /*0x46, F*/
            false, /*0x47, G*/
            false, /*0x48, H*/
            false, /*0x49, I*/
            false, /*0x4A, J*/
            false, /*0x4B, K*/
            false, /*0x4C, L*/
            false, /*0x4D, M*/
            false, /*0x4E, N*/
            false, /*0x4F, O*/
            false, /*0x50, P*/
            false, /*0x51, Q*/
            false, /*0x52, R*/
            false, /*0x53, S*/
            false, /*0x54, T*/
            false, /*0x55, U*/
            false, /*0x56, V*/
            false, /*0x57, W*/
            false, /*0x58, X*/
            false, /*0x59, Y*/
            false, /*0x5A, Z*/
            false, /*0x5B, [*/
            false, /*0x5C, \*/
            false, /*0x5D, ]*/
            false, /*0x5E, ^*/
            false, /*0x5F, _*/
            false, /*0x60, `*/
            false, /*0x61, a*/
            false, /*0x62, b*/
            false, /*0x63, c*/
            false, /*0x64, d*/
            false, /*0x65, e*/
            false, /*0x66, f*/
            false, /*0x67, g*/
            false, /*0x68, h*/
            false, /*0x69, i*/
            false, /*0x6A, j*/
            false, /*0x6B, k*/
            false, /*0x6C, l*/
            false, /*0x6D, m*/
            false, /*0x6E, n*/
            false, /*0x6F, o*/
            false, /*0x70, p*/
            false, /*0x71, q*/
            false, /*0x72, r*/
            false, /*0x73, s*/
            false, /*0x74, t*/
            false, /*0x75, u*/
            false, /*0x76, v*/
            false, /*0x77, w*/
            false, /*0x78, x*/
            false, /*0x79, y*/
            false, /*0x7A, z*/
            false, /*0x7B, {*/
            false, /*0x7C, |*/
            false, /*0x7D, }*/
            false, /*0x7E, ~*/
            true, /*0x7F, */
        };
    }
}<|MERGE_RESOLUTION|>--- conflicted
+++ resolved
@@ -861,11 +861,7 @@
 
         internal unsafe int GetHashCodeOfStringCore(ReadOnlySpan<char> source, CompareOptions options)
         {
-<<<<<<< HEAD
-            Debug.Assert(!_invariantMode);
-=======
-            Debug.Assert(!GlobalizationMode.Invariant);
->>>>>>> dcc47ed9
+            Debug.Assert(!GlobalizationMode.Invariant);
             Debug.Assert((options & (CompareOptions.Ordinal | CompareOptions.OrdinalIgnoreCase)) == 0);
 
             if (source.Length == 0)
