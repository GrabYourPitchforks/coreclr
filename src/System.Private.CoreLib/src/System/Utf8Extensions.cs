// Licensed to the .NET Foundation under one or more agreements.
// The .NET Foundation licenses this file to you under the MIT license.
// See the LICENSE file in the project root for more information.

using System.Runtime.CompilerServices;
using System.Runtime.InteropServices;
using System.Text;
using System.Text.Unicode;
using Internal.Runtime.CompilerServices;

namespace System
{
    public static class Utf8Extensions
    {
        /// <summary>
        /// Creates a new readonly span over the portion of the target <see cref="Utf8String"/>.
        /// </summary>
        /// <param name="text">The target <see cref="Utf8String"/>.</param>
        /// <remarks>Returns default when <paramref name="text"/> is null.</remarks>
        [MethodImpl(MethodImplOptions.AggressiveInlining)]
        public static ReadOnlySpan<byte> AsBytes(this Utf8String? text)
        {
            if (text is null)
                return default;

            return new ReadOnlySpan<byte>(ref text.DangerousGetMutableReference(), text.Length);
        }

        /// <summary>
        /// Creates a new readonly span over the portion of the target <see cref="Utf8String"/>.
        /// </summary>
        /// <param name="text">The target <see cref="Utf8String"/>.</param>
        /// <param name="start">The index at which to begin this slice.</param>
        /// <exception cref="System.ArgumentNullException">Thrown when <paramref name="text"/> is null.</exception>
        /// <exception cref="System.ArgumentOutOfRangeException">
        /// Thrown when the specified <paramref name="start"/> index is not in range (&lt;0 or &gt;text.Length).
        /// </exception>
        [MethodImpl(MethodImplOptions.AggressiveInlining)]
        public static ReadOnlySpan<byte> AsBytes(this Utf8String? text, int start)
        {
            if (text is null)
            {
                if (start != 0)
                    ThrowHelper.ThrowArgumentOutOfRangeException(ExceptionArgument.start);
                return default;
            }

            if ((uint)start > (uint)text.Length)
                ThrowHelper.ThrowArgumentOutOfRangeException(ExceptionArgument.start);

            return new ReadOnlySpan<byte>(ref text.DangerousGetMutableReference(start), text.Length - start);
        }

        /// <summary>
        /// Creates a new readonly span over the portion of the target <see cref="Utf8String"/>.
        /// </summary>
        /// <param name="text">The target <see cref="Utf8String"/>.</param>
        /// <param name="start">The index at which to begin this slice.</param>
        /// <param name="length">The desired length for the slice (exclusive).</param>
        /// <remarks>Returns default when <paramref name="text"/> is null.</remarks>
        /// <exception cref="System.ArgumentOutOfRangeException">
        /// Thrown when the specified <paramref name="start"/> index or <paramref name="length"/> is not in range.
        /// </exception>
        [MethodImpl(MethodImplOptions.AggressiveInlining)]
        public static ReadOnlySpan<byte> AsBytes(this Utf8String? text, int start, int length)
        {
            if (text is null)
            {
                if (start != 0 || length != 0)
                    ThrowHelper.ThrowArgumentOutOfRangeException(ExceptionArgument.start);
                return default;
            }

#if BIT64
            // See comment in Span<T>.Slice for how this works.
            if ((ulong)(uint)start + (ulong)(uint)length > (ulong)(uint)text.Length)
                ThrowHelper.ThrowArgumentOutOfRangeException(ExceptionArgument.start);
#else
            if ((uint)start > (uint)text.Length || (uint)length > (uint)(text.Length - start))
                ThrowHelper.ThrowArgumentOutOfRangeException(ExceptionArgument.start);
#endif

            return new ReadOnlySpan<byte>(ref text.DangerousGetMutableReference(start), length);
        }

        /// <summary>
        /// Creates a new <see cref="Utf8Span"/> over the target <see cref="Utf8String"/>.
        /// </summary>
        /// <param name="text">The target <see cref="Utf8String"/>.</param>
        /// <remarks>Returns default when <paramref name="text"/> is null.</remarks>
        [MethodImpl(MethodImplOptions.AggressiveInlining)]
        public static Utf8Span AsSpan(this Utf8String? text)
        {
            if (text is null)
                return default;

            return new Utf8Span(text);
        }

        /// <summary>
        /// Creates a new <see cref="Utf8Span"/> over the portion of the target <see cref="Utf8String"/>.
        /// </summary>
        /// <param name="text">The target <see cref="Utf8String"/>.</param>
        /// <param name="start">The index at which to begin this slice.</param>
        /// <exception cref="System.ArgumentNullException">Thrown when <paramref name="text"/> is null.</exception>
        /// <exception cref="System.ArgumentOutOfRangeException">
        /// Thrown when the specified <paramref name="start"/> index is not in range (&lt;0 or &gt;text.Length).
        /// </exception>
        /// <exception cref="InvalidOperationException">
        /// Thrown if the resulting span would split a multi-byte UTF-8 subsequence.
        /// </exception>
        [MethodImpl(MethodImplOptions.AggressiveInlining)]
        public static Utf8Span AsSpan(this Utf8String? text, int start)
        {
            if (text is null)
            {
                if (start != 0)
                    ThrowHelper.ThrowArgumentOutOfRangeException(ExceptionArgument.start);
                return default;
            }

            if ((uint)start > (uint)text.Length)
                ThrowHelper.ThrowArgumentOutOfRangeException(ExceptionArgument.start);

            // It's always safe for us to read just past the end of the string (since there's a null terminator),
            // so we don't need to perform any additional bounds checking. We only need to check that we're not
            // splitting in the middle of a multi-byte UTF-8 subsequence.

            if (Utf8Utility.IsUtf8ContinuationByte(text.DangerousGetMutableReference(start)))
            {
                Utf8String.ThrowImproperStringSplit();
            }

            return Utf8Span.UnsafeCreateWithoutValidation(new ReadOnlySpan<byte>(ref text.DangerousGetMutableReference(start), text.Length - start));
        }

        /// <summary>
        /// Creates a new <see cref="Utf8Span"/> over the portion of the target <see cref="Utf8String"/>.
        /// </summary>
        /// <param name="text">The target <see cref="Utf8String"/>.</param>
        /// <param name="start">The index at which to begin this slice.</param>
        /// <param name="length">The desired length for the slice (exclusive).</param>
        /// <remarks>Returns default when <paramref name="text"/> is null.</remarks>
        /// <exception cref="System.ArgumentOutOfRangeException">
        /// Thrown when the specified <paramref name="start"/> index or <paramref name="length"/> is not in range.
        /// </exception>
        /// <exception cref="InvalidOperationException">
        /// Thrown if the resulting span would split a multi-byte UTF-8 subsequence.
        /// </exception>
        [MethodImpl(MethodImplOptions.AggressiveInlining)]
        public static Utf8Span AsSpan(this Utf8String? text, int start, int length)
        {
            if (text is null)
            {
                if (start != 0 || length != 0)
                    ThrowHelper.ThrowArgumentOutOfRangeException(ExceptionArgument.start);
                return default;
            }

#if BIT64
            // See comment in Span<T>.Slice for how this works.
            if ((ulong)(uint)start + (ulong)(uint)length > (ulong)(uint)text.Length)
                ThrowHelper.ThrowArgumentOutOfRangeException(ExceptionArgument.start);
#else
            if ((uint)start > (uint)text.Length || (uint)length > (uint)(text.Length - start))
                ThrowHelper.ThrowArgumentOutOfRangeException(ExceptionArgument.start);
#endif

            // It's always safe for us to read just past the end of the string (since there's a null terminator),
            // so we don't need to perform any additional bounds checking. We only need to check that we're not
            // splitting in the middle of a multi-byte UTF-8 subsequence.

            if (Utf8Utility.IsUtf8ContinuationByte(text.DangerousGetMutableReference(start))
                || Utf8Utility.IsUtf8ContinuationByte(text.DangerousGetMutableReference(start + length)))
            {
                Utf8String.ThrowImproperStringSplit();
            }

            return Utf8Span.UnsafeCreateWithoutValidation(new ReadOnlySpan<byte>(ref text.DangerousGetMutableReference(start), length));
        }

        /// <summary>Creates a new <see cref="Utf8Segment"/> over the portion of the target <see cref="Utf8String"/>.</summary>
        /// <param name="text">The target <see cref="Utf8String"/>.</param>
        /// <remarks>Returns default when <paramref name="text"/> is null.</remarks>
        public static Utf8Segment AsSegment(this Utf8String? text)
        {
            if (text is null)
                return default;

            return new Utf8Segment(text);
        }

        /// <summary>Creates a new <see cref="Utf8Segment"/> over the portion of the target <see cref="Utf8String"/>.</summary>
        /// <param name="text">The target <see cref="Utf8String"/>.</param>
        /// <param name="start">The index at which to begin this slice.</param>
        /// <remarks>Returns default when <paramref name="text"/> is null.</remarks>
        /// <exception cref="System.ArgumentOutOfRangeException">
        /// Thrown when the specified <paramref name="start"/> index is not in range (&lt;0 or &gt;text.Length).
        /// </exception>
        /// <exception cref="InvalidOperationException">
        /// Thrown if the resulting segment would split a multi-byte UTF-8 subsequence.
        /// </exception>
        public static Utf8Segment AsSegment(this Utf8String? text, int start)
        {
            if (text is null)
            {
                if (start != 0)
                    ThrowHelper.ThrowArgumentOutOfRangeException(ExceptionArgument.start);
                return default;
            }

            if ((uint)start > (uint)text.Length)
                ThrowHelper.ThrowArgumentOutOfRangeException(ExceptionArgument.start);

            // It's always safe for us to read just past the end of the string (since there's a null terminator),
            // so we don't need to perform any additional bounds checking. We only need to check that we're not
            // splitting in the middle of a multi-byte UTF-8 subsequence.

            if (Utf8Utility.IsUtf8ContinuationByte(text.DangerousGetMutableReference(start)))
            {
                Utf8String.ThrowImproperStringSplit();
            }

            return Utf8Segment.UnsafeCreateWithoutValidation(new ReadOnlyMemory<byte>(text, start, text.Length - start));
        }

        /// <summary>Creates a new <see cref="Utf8Segment"/> over the portion of the target <see cref="Utf8String"/>.</summary>
        /// <param name="text">The target <see cref="Utf8String"/>.</param>
        /// <param name="startIndex">The index at which to begin this slice.</param>
        /// <exception cref="InvalidOperationException">
        /// Thrown if the resulting segment would split a multi-byte UTF-8 subsequence.
        /// </exception>
        public static Utf8Segment AsSegment(this Utf8String? text, Index startIndex)
        {
            if (text is null)
            {
                if (!startIndex.Equals(Index.Start))
                    ThrowHelper.ThrowArgumentNullException(ExceptionArgument.text);

                return default;
            }

            int actualIndex = startIndex.GetOffset(text.Length);
            if ((uint)actualIndex > (uint)text.Length)
                ThrowHelper.ThrowArgumentOutOfRangeException();

            // It's always safe for us to read just past the end of the string (since there's a null terminator),
            // so we don't need to perform any additional bounds checking. We only need to check that we're not
            // splitting in the middle of a multi-byte UTF-8 subsequence.

            if (Utf8Utility.IsUtf8ContinuationByte(text.DangerousGetMutableReference(actualIndex)))
            {
                Utf8String.ThrowImproperStringSplit();
            }

            return Utf8Segment.UnsafeCreateWithoutValidation(new ReadOnlyMemory<byte>(text, actualIndex, text.Length - actualIndex));
        }

        /// <summary>Creates a new <see cref="Utf8Segment"/> over the portion of the target <see cref="Utf8String"/>.</summary>
        /// <param name="text">The target <see cref="Utf8String"/>.</param>
        /// <param name="start">The index at which to begin this slice.</param>
        /// <param name="length">The desired length for the slice (exclusive).</param>
        /// <remarks>Returns default when <paramref name="text"/> is null.</remarks>
        /// <exception cref="System.ArgumentOutOfRangeException">
        /// Thrown when the specified <paramref name="start"/> index or <paramref name="length"/> is not in range.
        /// </exception>
        /// <exception cref="InvalidOperationException">
        /// Thrown if the resulting segment would split a multi-byte UTF-8 subsequence.
        /// </exception>
        public static Utf8Segment AsSegment(this Utf8String? text, int start, int length)
        {
            if (text is null)
            {
                if (start != 0 || length != 0)
                    ThrowHelper.ThrowArgumentOutOfRangeException(ExceptionArgument.start);
                return default;
            }

#if BIT64
            // See comment in Span<T>.Slice for how this works.
            if ((ulong)(uint)start + (ulong)(uint)length > (ulong)(uint)text.Length)
                ThrowHelper.ThrowArgumentOutOfRangeException(ExceptionArgument.start);
#else
            if ((uint)start > (uint)text.Length || (uint)length > (uint)(text.Length - start))
                ThrowHelper.ThrowArgumentOutOfRangeException(ExceptionArgument.start);
#endif

            // It's always safe for us to read just past the end of the string (since there's a null terminator),
            // so we don't need to perform any additional bounds checking. We only need to check that we're not
            // splitting in the middle of a multi-byte UTF-8 subsequence.

            if (Utf8Utility.IsUtf8ContinuationByte(text.DangerousGetMutableReference(start))
                || Utf8Utility.IsUtf8ContinuationByte(text.DangerousGetMutableReference(start + length)))
            {
                Utf8String.ThrowImproperStringSplit();
            }

            return Utf8Segment.UnsafeCreateWithoutValidation(new ReadOnlyMemory<byte>(text, start, length));
        }

        /// <summary>Creates a new <see cref="Utf8Segment"/> over the portion of the target <see cref="Utf8String"/>.</summary>
        /// <param name="text">The target <see cref="Utf8String"/>.</param>
        /// <param name="range">The range used to indicate the start and length of the sliced string.</param>
        public static Utf8Segment AsSegment(this Utf8String? text, Range range)
        {
            if (text is null)
            {
                Index startIndex = range.Start;
                Index endIndex = range.End;

                if (!startIndex.Equals(Index.Start) || !endIndex.Equals(Index.Start))
                    ThrowHelper.ThrowArgumentNullException(ExceptionArgument.text);

                return default;
            }

            (int start, int length) = range.GetOffsetAndLength(text.Length);

            // It's always safe for us to read just past the end of the string (since there's a null terminator),
            // so we don't need to perform any additional bounds checking. We only need to check that we're not
            // splitting in the middle of a multi-byte UTF-8 subsequence.

            if (Utf8Utility.IsUtf8ContinuationByte(text.DangerousGetMutableReference(start))
                || Utf8Utility.IsUtf8ContinuationByte(text.DangerousGetMutableReference(start + length)))
            {
                Utf8String.ThrowImproperStringSplit();
            }

            return Utf8Segment.UnsafeCreateWithoutValidation(new ReadOnlyMemory<byte>(text, start, length));
        }

        /// <summary>Creates a new <see cref="ReadOnlyMemory{T}"/> over the portion of the target <see cref="Utf8String"/>.</summary>
        /// <param name="text">The target <see cref="Utf8String"/>.</param>
        /// <remarks>Returns default when <paramref name="text"/> is null.</remarks>
        public static ReadOnlyMemory<byte> AsMemoryBytes(this Utf8String? text)
        {
            if (text is null)
                return default;

            return new ReadOnlyMemory<byte>(text, 0, text.Length);
        }

        /// <summary>Creates a new <see cref="ReadOnlyMemory{T}"/> over the portion of the target <see cref="Utf8String"/>.</summary>
        /// <param name="text">The target <see cref="Utf8String"/>.</param>
        /// <param name="start">The index at which to begin this slice.</param>
        /// <remarks>Returns default when <paramref name="text"/> is null.</remarks>
        /// <exception cref="System.ArgumentOutOfRangeException">
        /// Thrown when the specified <paramref name="start"/> index is not in range (&lt;0 or &gt;text.Length).
        /// </exception>
        public static ReadOnlyMemory<byte> AsMemoryBytes(this Utf8String? text, int start)
        {
            if (text is null)
            {
                if (start != 0)
                    ThrowHelper.ThrowArgumentOutOfRangeException(ExceptionArgument.start);
                return default;
            }

            if ((uint)start > (uint)text.Length)
                ThrowHelper.ThrowArgumentOutOfRangeException(ExceptionArgument.start);

            return new ReadOnlyMemory<byte>(text, start, text.Length - start);
        }

        /// <summary>Creates a new <see cref="ReadOnlyMemory{T}"/> over the portion of the target <see cref="Utf8String"/>.</summary>
        /// <param name="text">The target <see cref="Utf8String"/>.</param>
        /// <param name="startIndex">The index at which to begin this slice.</param>
        public static ReadOnlyMemory<byte> AsMemoryBytes(this Utf8String? text, Index startIndex)
        {
            if (text is null)
            {
                if (!startIndex.Equals(Index.Start))
                    ThrowHelper.ThrowArgumentNullException(ExceptionArgument.text);

                return default;
            }

            int actualIndex = startIndex.GetOffset(text.Length);
            if ((uint)actualIndex > (uint)text.Length)
                ThrowHelper.ThrowArgumentOutOfRangeException();

            return new ReadOnlyMemory<byte>(text, actualIndex, text.Length - actualIndex);
        }

        /// <summary>Creates a new <see cref="ReadOnlyMemory{T}"/> over the portion of the target <see cref="Utf8String"/>.</summary>
        /// <param name="text">The target <see cref="Utf8String"/>.</param>
        /// <param name="start">The index at which to begin this slice.</param>
        /// <param name="length">The desired length for the slice (exclusive).</param>
        /// <remarks>Returns default when <paramref name="text"/> is null.</remarks>
        /// <exception cref="System.ArgumentOutOfRangeException">
        /// Thrown when the specified <paramref name="start"/> index or <paramref name="length"/> is not in range.
        /// </exception>
        public static ReadOnlyMemory<byte> AsMemoryBytes(this Utf8String? text, int start, int length)
        {
            if (text is null)
            {
                if (start != 0 || length != 0)
                    ThrowHelper.ThrowArgumentOutOfRangeException(ExceptionArgument.start);
                return default;
            }

#if BIT64
            // See comment in Span<T>.Slice for how this works.
            if ((ulong)(uint)start + (ulong)(uint)length > (ulong)(uint)text.Length)
                ThrowHelper.ThrowArgumentOutOfRangeException(ExceptionArgument.start);
#else
            if ((uint)start > (uint)text.Length || (uint)length > (uint)(text.Length - start))
                ThrowHelper.ThrowArgumentOutOfRangeException(ExceptionArgument.start);
#endif

            return new ReadOnlyMemory<byte>(text, start, length);
        }

        /// <summary>Creates a new <see cref="ReadOnlyMemory{T}"/> over the portion of the target <see cref="Utf8String"/>.</summary>
        /// <param name="text">The target <see cref="Utf8String"/>.</param>
        /// <param name="range">The range used to indicate the start and length of the sliced string.</param>
        public static ReadOnlyMemory<byte> AsMemoryBytes(this Utf8String? text, Range range)
        {
            if (text is null)
            {
                Index startIndex = range.Start;
                Index endIndex = range.End;

                if (!startIndex.Equals(Index.Start) || !endIndex.Equals(Index.Start))
                    ThrowHelper.ThrowArgumentNullException(ExceptionArgument.text);

                return default;
            }

            (int start, int length) = range.GetOffsetAndLength(text.Length);
            return new ReadOnlyMemory<byte>(text, start, length);
        }

        /// <summary>
<<<<<<< HEAD
        /// Returns a <see cref="Utf8String"/> representation of this <see cref="Rune"/> instance.
=======
        /// Creates a new <see cref="Utf8String"/> representation of this <see cref="Rune"/>.
>>>>>>> 9dd5b1a0
        /// </summary>
        public static Utf8String ToUtf8String(this Rune rune) => Utf8String.CreateFromRune(rune);
    }
}<|MERGE_RESOLUTION|>--- conflicted
+++ resolved
@@ -13,6 +13,14 @@
     public static class Utf8Extensions
     {
         /// <summary>
+        /// Projects <paramref name="text"/> as a <see cref="ReadOnlySpan{Byte}"/>.
+        /// </summary>
+        public static ReadOnlySpan<byte> AsBytes(this ReadOnlySpan<Char8> text)
+        {
+            return MemoryMarshal.Cast<Char8, byte>(text);
+        }
+
+        /// <summary>
         /// Creates a new readonly span over the portion of the target <see cref="Utf8String"/>.
         /// </summary>
         /// <param name="text">The target <see cref="Utf8String"/>.</param>
@@ -179,6 +187,108 @@
             return Utf8Span.UnsafeCreateWithoutValidation(new ReadOnlySpan<byte>(ref text.DangerousGetMutableReference(start), length));
         }
 
+        /// <summary>Creates a new <see cref="ReadOnlyMemory{T}"/> over the portion of the target <see cref="Utf8String"/>.</summary>
+        /// <param name="text">The target <see cref="Utf8String"/>.</param>
+        /// <remarks>Returns default when <paramref name="text"/> is null.</remarks>
+        public static ReadOnlyMemory<Char8> AsMemory(this Utf8String? text)
+        {
+            if (text is null)
+                return default;
+
+            return new ReadOnlyMemory<Char8>(text, 0, text.Length);
+        }
+
+        /// <summary>Creates a new <see cref="ReadOnlyMemory{T}"/> over the portion of the target <see cref="Utf8String"/>.</summary>
+        /// <param name="text">The target <see cref="Utf8String"/>.</param>
+        /// <param name="start">The index at which to begin this slice.</param>
+        /// <remarks>Returns default when <paramref name="text"/> is null.</remarks>
+        /// <exception cref="System.ArgumentOutOfRangeException">
+        /// Thrown when the specified <paramref name="start"/> index is not in range (&lt;0 or &gt;text.Length).
+        /// </exception>
+        public static ReadOnlyMemory<Char8> AsMemory(this Utf8String? text, int start)
+        {
+            if (text is null)
+            {
+                if (start != 0)
+                    ThrowHelper.ThrowArgumentOutOfRangeException(ExceptionArgument.start);
+                return default;
+            }
+
+            if ((uint)start > (uint)text.Length)
+                ThrowHelper.ThrowArgumentOutOfRangeException(ExceptionArgument.start);
+
+            return new ReadOnlyMemory<Char8>(text, start, text.Length - start);
+        }
+
+        /// <summary>Creates a new <see cref="ReadOnlyMemory{T}"/> over the portion of the target <see cref="Utf8String"/>.</summary>
+        /// <param name="text">The target <see cref="Utf8String"/>.</param>
+        /// <param name="startIndex">The index at which to begin this slice.</param>
+        public static ReadOnlyMemory<Char8> AsMemory(this Utf8String? text, Index startIndex)
+        {
+            if (text is null)
+            {
+                if (!startIndex.Equals(Index.Start))
+                    ThrowHelper.ThrowArgumentNullException(ExceptionArgument.text);
+
+                return default;
+            }
+
+            int actualIndex = startIndex.GetOffset(text.Length);
+            if ((uint)actualIndex > (uint)text.Length)
+                ThrowHelper.ThrowArgumentOutOfRangeException();
+
+            return new ReadOnlyMemory<Char8>(text, actualIndex, text.Length - actualIndex);
+        }
+
+        /// <summary>Creates a new <see cref="ReadOnlyMemory{T}"/> over the portion of the target <see cref="Utf8String"/>.</summary>
+        /// <param name="text">The target <see cref="Utf8String"/>.</param>
+        /// <param name="start">The index at which to begin this slice.</param>
+        /// <param name="length">The desired length for the slice (exclusive).</param>
+        /// <remarks>Returns default when <paramref name="text"/> is null.</remarks>
+        /// <exception cref="System.ArgumentOutOfRangeException">
+        /// Thrown when the specified <paramref name="start"/> index or <paramref name="length"/> is not in range.
+        /// </exception>
+        public static ReadOnlyMemory<Char8> AsMemory(this Utf8String? text, int start, int length)
+        {
+            if (text is null)
+            {
+                if (start != 0 || length != 0)
+                    ThrowHelper.ThrowArgumentOutOfRangeException(ExceptionArgument.start);
+                return default;
+            }
+
+#if BIT64
+            // See comment in Span<T>.Slice for how this works.
+            if ((ulong)(uint)start + (ulong)(uint)length > (ulong)(uint)text.Length)
+                ThrowHelper.ThrowArgumentOutOfRangeException(ExceptionArgument.start);
+#else
+            if ((uint)start > (uint)text.Length || (uint)length > (uint)(text.Length - start))
+                ThrowHelper.ThrowArgumentOutOfRangeException(ExceptionArgument.start);
+#endif
+
+            return new ReadOnlyMemory<Char8>(text, start, length);
+        }
+
+        /// <summary>Creates a new <see cref="ReadOnlyMemory{T}"/> over the portion of the target <see cref="Utf8String"/>.</summary>
+        /// <param name="text">The target <see cref="Utf8String"/>.</param>
+        /// <param name="range">The range used to indicate the start and length of the sliced string.</param>
+        public static ReadOnlyMemory<Char8> AsMemory(this Utf8String? text, Range range)
+        {
+            if (text is null)
+            {
+                Index startIndex = range.Start;
+                Index endIndex = range.End;
+
+                if (!startIndex.Equals(Index.Start) || !endIndex.Equals(Index.Start))
+                    ThrowHelper.ThrowArgumentNullException(ExceptionArgument.text);
+
+                return default;
+            }
+
+            (int start, int length) = range.GetOffsetAndLength(text.Length);
+            return new ReadOnlyMemory<Char8>(text, start, length);
+        }
+
         /// <summary>Creates a new <see cref="Utf8Segment"/> over the portion of the target <see cref="Utf8String"/>.</summary>
         /// <param name="text">The target <see cref="Utf8String"/>.</param>
         /// <remarks>Returns default when <paramref name="text"/> is null.</remarks>
@@ -432,11 +542,7 @@
         }
 
         /// <summary>
-<<<<<<< HEAD
         /// Returns a <see cref="Utf8String"/> representation of this <see cref="Rune"/> instance.
-=======
-        /// Creates a new <see cref="Utf8String"/> representation of this <see cref="Rune"/>.
->>>>>>> 9dd5b1a0
         /// </summary>
         public static Utf8String ToUtf8String(this Rune rune) => Utf8String.CreateFromRune(rune);
     }
