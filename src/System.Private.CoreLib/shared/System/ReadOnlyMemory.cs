// Licensed to the .NET Foundation under one or more agreements.
// The .NET Foundation licenses this file to you under the MIT license.
// See the LICENSE file in the project root for more information.

using System.Buffers;
using System.Diagnostics;
using System.Runtime.CompilerServices;
using System.Runtime.InteropServices;
using System.Text;
using EditorBrowsableAttribute = System.ComponentModel.EditorBrowsableAttribute;
using EditorBrowsableState = System.ComponentModel.EditorBrowsableState;

using Internal.Runtime.CompilerServices;

namespace System
{
    /// <summary>
    /// Represents a contiguous region of memory, similar to <see cref="ReadOnlySpan{T}"/>.
    /// Unlike <see cref="ReadOnlySpan{T}"/>, it is not a byref-like type.
    /// </summary>
    [DebuggerTypeProxy(typeof(MemoryDebugView<>))]
    [DebuggerDisplay("{ToString(),raw}")]
    public readonly struct ReadOnlyMemory<T>
    {
        // NOTE: With the current implementation, Memory<T> and ReadOnlyMemory<T> must have the same layout,
        // as code uses Unsafe.As to cast between them.

        // The highest order bit of _index is used to discern whether _object is a pre-pinned array.
        // (_index < 0) => _object is a pre-pinned array, so Pin() will not allocate a new GCHandle
        //       (else) => Pin() needs to allocate a new GCHandle to pin the object.
        private readonly object _object;
        private readonly int _index;
        private readonly int _length;

        internal const int RemoveFlagsBitMask = 0x7FFFFFFF;

        /// <summary>
        /// Creates a new memory over the entirety of the target array.
        /// </summary>
        /// <param name="array">The target array.</param>
        /// <remarks>Returns default when <paramref name="array"/> is null.</remarks>
        /// <exception cref="System.ArrayTypeMismatchException">Thrown when <paramref name="array"/> is covariant and array's type is not exactly T[].</exception>
        [MethodImpl(MethodImplOptions.AggressiveInlining)]
        public ReadOnlyMemory(T[] array)
        {
            if (array == null)
            {
                this = default;
                return; // returns default
            }

            _object = array;
            _index = 0;
            _length = array.Length;
        }

        /// <summary>
        /// Creates a new memory over the portion of the target array beginning
        /// at 'start' index and ending at 'end' index (exclusive).
        /// </summary>
        /// <param name="array">The target array.</param>
        /// <param name="start">The index at which to begin the memory.</param>
        /// <param name="length">The number of items in the memory.</param>
        /// <remarks>Returns default when <paramref name="array"/> is null.</remarks>
        /// <exception cref="System.ArrayTypeMismatchException">Thrown when <paramref name="array"/> is covariant and array's type is not exactly T[].</exception>
        /// <exception cref="System.ArgumentOutOfRangeException">
        /// Thrown when the specified <paramref name="start"/> or end index is not in the range (&lt;0 or &gt;=Length).
        /// </exception>
        [MethodImpl(MethodImplOptions.AggressiveInlining)]
        public ReadOnlyMemory(T[] array, int start, int length)
        {
            if (array == null)
            {
                if (start != 0 || length != 0)
                    ThrowHelper.ThrowArgumentOutOfRangeException();
                this = default;
                return; // returns default
            }
#if BIT64
            // See comment in Span<T>.Slice for how this works.
            if ((ulong)(uint)start + (ulong)(uint)length > (ulong)(uint)array.Length)
                ThrowHelper.ThrowArgumentOutOfRangeException();
#else
            if ((uint)start > (uint)array.Length || (uint)length > (uint)(array.Length - start))
                ThrowHelper.ThrowArgumentOutOfRangeException();
#endif

            _object = array;
            _index = start;
            _length = length;
        }

        /// <summary>Creates a new memory over the existing object, start, and length. No validation is performed.</summary>
        /// <param name="obj">The target object.</param>
        /// <param name="start">The index at which to begin the memory.</param>
        /// <param name="length">The number of items in the memory.</param>
        [MethodImpl(MethodImplOptions.AggressiveInlining)]
        internal ReadOnlyMemory(object obj, int start, int length)
        {
            // No validation performed in release builds; caller must provide any necessary validation.

            // 'obj is T[]' below also handles things like int[] <-> uint[] being convertible
            Debug.Assert((obj == null) || (typeof(T) == typeof(char) && obj is string) || (obj is T[]) || (obj is MemoryManager<T>));

            _object = obj;
            _index = start;
            _length = length;
        }

        /// <summary>
        /// Defines an implicit conversion of an array to a <see cref="ReadOnlyMemory{T}"/>
        /// </summary>
        public static implicit operator ReadOnlyMemory<T>(T[] array) => new ReadOnlyMemory<T>(array);

        /// <summary>
        /// Defines an implicit conversion of a <see cref="ArraySegment{T}"/> to a <see cref="ReadOnlyMemory{T}"/>
        /// </summary>
        public static implicit operator ReadOnlyMemory<T>(ArraySegment<T> segment) => new ReadOnlyMemory<T>(segment.Array, segment.Offset, segment.Count);

        /// <summary>
        /// Returns an empty <see cref="ReadOnlyMemory{T}"/>
        /// </summary>
        public static ReadOnlyMemory<T> Empty => default;

        /// <summary>
        /// The number of items in the memory.
        /// </summary>
        public int Length => _length;

        /// <summary>
        /// Returns true if Length is 0.
        /// </summary>
        public bool IsEmpty => _length == 0;

        /// <summary>
        /// For <see cref="ReadOnlyMemory{Char}"/>, returns a new instance of string that represents the characters pointed to by the memory.
        /// Otherwise, returns a <see cref="string"/> with the name of the type and the number of elements.
        /// </summary>
        public override string ToString()
        {
            if (typeof(T) == typeof(char))
            {
                return (_object is string str) ? str.Substring(_index, _length) : Span.ToString();
            }
<<<<<<< HEAD
            else if (typeof(T) == typeof(Utf8Char))
            {
                // Note: We don't call ToString below if typeof(T) == typeof(byte), since we're trying to draw a distinction
                // between textual data and binary data (that may happen to represent textual data).
                return Span.ToString();
            }
=======
>>>>>>> ef93a727
            return string.Format("System.ReadOnlyMemory<{0}>[{1}]", typeof(T).Name, _length);
        }

        /// <summary>
        /// Forms a slice out of the given memory, beginning at 'start'.
        /// </summary>
        /// <param name="start">The index at which to begin this slice.</param>
        /// <exception cref="System.ArgumentOutOfRangeException">
        /// Thrown when the specified <paramref name="start"/> index is not in range (&lt;0 or &gt;=Length).
        /// </exception>
        [MethodImpl(MethodImplOptions.AggressiveInlining)]
        public ReadOnlyMemory<T> Slice(int start)
        {
            if ((uint)start > (uint)_length)
            {
                ThrowHelper.ThrowArgumentOutOfRangeException(ExceptionArgument.start);
            }

            // It is expected for _index + start to be negative if the memory is already pre-pinned.
            return new ReadOnlyMemory<T>(_object, _index + start, _length - start);
        }

        /// <summary>
        /// Forms a slice out of the given memory, beginning at 'start', of given length
        /// </summary>
        /// <param name="start">The index at which to begin this slice.</param>
        /// <param name="length">The desired length for the slice (exclusive).</param>
        /// <exception cref="System.ArgumentOutOfRangeException">
        /// Thrown when the specified <paramref name="start"/> or end index is not in range (&lt;0 or &gt;=Length).
        /// </exception>
        [MethodImpl(MethodImplOptions.AggressiveInlining)]
        public ReadOnlyMemory<T> Slice(int start, int length)
        {
<<<<<<< HEAD
            if ((uint)start > (uint)_length || (uint)length > (uint)(_length - start))
            {
                ThrowHelper.ThrowArgumentOutOfRangeException();
            }
=======
#if BIT64
            // See comment in Span<T>.Slice for how this works.
            if ((ulong)(uint)start + (ulong)(uint)length > (ulong)(uint)_length)
                ThrowHelper.ThrowArgumentOutOfRangeException(ExceptionArgument.start);
#else
            if ((uint)start > (uint)_length || (uint)length > (uint)(_length - start))
                ThrowHelper.ThrowArgumentOutOfRangeException(ExceptionArgument.start);
#endif
>>>>>>> ef93a727

            // It is expected for _index + start to be negative if the memory is already pre-pinned.
            return new ReadOnlyMemory<T>(_object, _index + start, length);
        }

        /// <summary>
        /// Returns a span from the memory.
        /// </summary>
        public unsafe ReadOnlySpan<T> Span
        {
            [MethodImpl(MethodImplOptions.AggressiveInlining)]
            get
            {
<<<<<<< HEAD
                // This property getter has special support for returning a mutable Span<char> that wraps
                // an immutable String instance. This is obviously a dangerous feature and breaks type safety.
                // However, we need to handle the case where a ReadOnlyMemory<char> was created from a string
                // and then cast to a Memory<T>. Such a cast can only be done with unsafe or marshaling code,
                // in which case that's the dangerous operation performed by the dev, and we're just following
                // suit here to make it work as best as possible.

=======
>>>>>>> ef93a727
                ref T refToReturn = ref Unsafe.AsRef<T>(null);
                int lengthOfUnderlyingSpan = 0;

                // Copy this field into a local so that it can't change out from under us mid-operation.

                object tmpObject = _object;
                if (tmpObject != null)
                {
                    if (typeof(T) == typeof(char) && tmpObject.GetType() == typeof(string))
                    {
                        // Special-case string since it's the most common for ROM<char>.
<<<<<<< HEAD
                        refToReturn = ref Unsafe.As<char, T>(ref Unsafe.As<string>(tmpObject).GetRawStringData());
                        lengthOfUnderlyingSpan = Unsafe.As<string>(tmpObject).Length;
                    }
                    else if (MayRepresentUtf8 && tmpObject.GetType() == typeof(Utf8String))
                    {
                        // Special-case Utf8String if we may contain UTF-8 data.
                        refToReturn = ref Unsafe.As<byte, T>(ref Unsafe.As<Utf8String>(tmpObject).GetRawStringData());
                        lengthOfUnderlyingSpan = Unsafe.As<Utf8String>(tmpObject).Length;
                    }
=======

                        refToReturn = ref Unsafe.As<char, T>(ref Unsafe.As<string>(tmpObject).GetRawStringData());
                        lengthOfUnderlyingSpan = Unsafe.As<string>(tmpObject).Length;
                    }
>>>>>>> ef93a727
                    else if (RuntimeHelpers.ObjectHasComponentSize(tmpObject))
                    {
                        // We know the object is not null, it's not a string, and it is variable-length. The only
                        // remaining option is for it to be a T[] (or a U[] which is blittable to T[], like int[]
                        // and uint[]). Otherwise somebody used private reflection to set this field, and we're not
                        // too worried about type safety violations at this point.
<<<<<<< HEAD
                        Debug.Assert(tmpObject is Array);
                        refToReturn = ref Unsafe.As<T[]>(tmpObject).GetRawSzArrayData();
=======

                        // 'tmpObject is T[]' below also handles things like int[] <-> uint[] being convertible
                        Debug.Assert(tmpObject is T[]);

                        refToReturn = ref Unsafe.As<byte, T>(ref Unsafe.As<T[]>(tmpObject).GetRawSzArrayData());
>>>>>>> ef93a727
                        lengthOfUnderlyingSpan = Unsafe.As<T[]>(tmpObject).Length;
                    }
                    else
                    {
                        // We know the object is not null, and it's not variable-length, so it must be a MemoryManager<T>.
                        // Otherwise somebody used private reflection to set this field, and we're not too worried about
<<<<<<< HEAD
                        // type safety violations at that point.
=======
                        // type safety violations at that point. Note that it can't be a MemoryManager<U>, even if U and
                        // T are blittable (e.g., MemoryManager<int> to MemoryManager<uint>), since there exists no
                        // constructor or other public API which would allow such a conversion.

>>>>>>> ef93a727
                        Debug.Assert(tmpObject is MemoryManager<T>);
                        Span<T> memoryManagerSpan = Unsafe.As<MemoryManager<T>>(tmpObject).GetSpan();
                        refToReturn = ref MemoryMarshal.GetReference(memoryManagerSpan);
                        lengthOfUnderlyingSpan = memoryManagerSpan.Length;
                    }

                    // If the Memory<T> or ReadOnlyMemory<T> instance is torn, this property getter has undefined behavior.
                    // We try to detect this condition and throw an exception, but it's possible that a torn struct might
                    // appear to us to be valid, and we'll return an undesired span. Such a span is always guaranteed at
                    // least to be in-bounds when compared with the original Memory<T> instance, so using the span won't
                    // AV the process.

                    int desiredStartIndex = _index & RemoveFlagsBitMask;
                    int desiredLength = _length;

<<<<<<< HEAD
=======
#if BIT64
                    // See comment in Span<T>.Slice for how this works.
                    if ((ulong)(uint)desiredStartIndex + (ulong)(uint)desiredLength > (ulong)(uint)lengthOfUnderlyingSpan)
                    {
                        ThrowHelper.ThrowArgumentOutOfRangeException();
                    }
#else
>>>>>>> ef93a727
                    if ((uint)desiredStartIndex > (uint)lengthOfUnderlyingSpan || (uint)desiredLength > (uint)(lengthOfUnderlyingSpan - desiredStartIndex))
                    {
                        ThrowHelper.ThrowArgumentOutOfRangeException();
                    }
<<<<<<< HEAD
=======
#endif
>>>>>>> ef93a727

                    refToReturn = ref Unsafe.Add(ref refToReturn, desiredStartIndex);
                    lengthOfUnderlyingSpan = desiredLength;
                }

                return new ReadOnlySpan<T>(ref refToReturn, lengthOfUnderlyingSpan);
            }
        }

        /// <summary>
        /// Copies the contents of the read-only memory into the destination. If the source
        /// and destination overlap, this method behaves as if the original values are in
        /// a temporary location before the destination is overwritten.
        ///
        /// <param name="destination">The Memory to copy items into.</param>
        /// <exception cref="System.ArgumentException">
        /// Thrown when the destination is shorter than the source.
        /// </exception>
        /// </summary>
        public void CopyTo(Memory<T> destination) => Span.CopyTo(destination.Span);

        /// <summary>
        /// Copies the contents of the readonly-only memory into the destination. If the source
        /// and destination overlap, this method behaves as if the original values are in
        /// a temporary location before the destination is overwritten.
        ///
        /// <returns>If the destination is shorter than the source, this method
        /// return false and no data is written to the destination.</returns>
        /// </summary>
        /// <param name="destination">The span to copy items into.</param>
        public bool TryCopyTo(Memory<T> destination) => Span.TryCopyTo(destination.Span);

        /// <summary>
        /// Creates a handle for the memory.
        /// The GC will not move the memory until the returned <see cref="MemoryHandle"/>
        /// is disposed, enabling taking and using the memory's address.
        /// <exception cref="System.ArgumentException">
        /// An instance with nonprimitive (non-blittable) members cannot be pinned.
        /// </exception>
        /// </summary>
        public unsafe MemoryHandle Pin()
        {
            // It's possible that the below logic could result in an AV if the struct
            // is torn. This is ok since the caller is expecting to use raw pointers,
            // and we're not required to keep this as safe as the other Span-based APIs.

            object tmpObject = _object;
            if (tmpObject != null)
            {
<<<<<<< HEAD
                if (typeof(T) == typeof(char) && tmpObject.GetType() == typeof(string))
                {
                    GCHandle handle = GCHandle.Alloc(tmpObject, GCHandleType.Pinned);
                    ref char stringData = ref Unsafe.Add(ref Unsafe.As<string>(tmpObject).GetRawStringData(), _index);
                    return new MemoryHandle(Unsafe.AsPointer(ref stringData), handle);
                }
                else if (MayRepresentUtf8 && tmpObject.GetType() == typeof(Utf8String))
                {
                    GCHandle handle = GCHandle.Alloc(tmpObject, GCHandleType.Pinned);
                    ref byte stringData = ref Unsafe.Add(ref Unsafe.As<Utf8String>(tmpObject).GetRawStringData(), _index);
                    return new MemoryHandle(Unsafe.AsPointer(ref stringData), handle);
                }
                else if (tmpObject is T[] array)
                {
                    // Array is already pre-pinned
                    if (_index < 0)
                    {
                        void* pointer = Unsafe.Add<T>(Unsafe.AsPointer(ref array.GetRawSzArrayData()), _index & RemoveFlagsBitMask);
=======
                if (typeof(T) == typeof(char) && tmpObject is string s)
                {
                    GCHandle handle = GCHandle.Alloc(tmpObject, GCHandleType.Pinned);
                    ref char stringData = ref Unsafe.Add(ref s.GetRawStringData(), _index);
                    return new MemoryHandle(Unsafe.AsPointer(ref stringData), handle);
                }
                else if (RuntimeHelpers.ObjectHasComponentSize(tmpObject))
                {
                    // 'tmpObject is T[]' below also handles things like int[] <-> uint[] being convertible
                    Debug.Assert(tmpObject is T[]);

                    // Array is already pre-pinned
                    if (_index < 0)
                    {
                        void* pointer = Unsafe.Add<T>(Unsafe.AsPointer(ref Unsafe.As<T[]>(tmpObject).GetRawSzArrayData()), _index & RemoveFlagsBitMask);
>>>>>>> ef93a727
                        return new MemoryHandle(pointer);
                    }
                    else
                    {
<<<<<<< HEAD
                        GCHandle handle = GCHandle.Alloc(array, GCHandleType.Pinned);
                        void* pointer = Unsafe.Add<T>(Unsafe.AsPointer(ref array.GetRawSzArrayData()), _index);
=======
                        GCHandle handle = GCHandle.Alloc(tmpObject, GCHandleType.Pinned);
                        void* pointer = Unsafe.Add<T>(Unsafe.AsPointer(ref Unsafe.As<T[]>(tmpObject).GetRawSzArrayData()), _index);
>>>>>>> ef93a727
                        return new MemoryHandle(pointer, handle);
                    }
                }
                else
                {
<<<<<<< HEAD
                    // Can't use Unsafe.As<MemoryManager<T>> below since tmpObject could be a U[], where
                    // U is blittable with T. (example: int[] and uint[])
                    return ((MemoryManager<T>)tmpObject).Pin(_index);
=======
                    Debug.Assert(tmpObject is MemoryManager<T>);
                    return Unsafe.As<MemoryManager<T>>(tmpObject).Pin(_index);
>>>>>>> ef93a727
                }
            }

            return default;
        }

        /// <summary>
        /// Copies the contents from the memory into a new array.  This heap
        /// allocates, so should generally be avoided, however it is sometimes
        /// necessary to bridge the gap with APIs written in terms of arrays.
        /// </summary>
        public T[] ToArray() => Span.ToArray();

        /// <summary>Determines whether the specified object is equal to the current object.</summary>
        [EditorBrowsable(EditorBrowsableState.Never)]
        public override bool Equals(object obj)
        {
            if (obj is ReadOnlyMemory<T> readOnlyMemory)
            {
                return Equals(readOnlyMemory);
            }
            else if (obj is Memory<T> memory)
            {
                return Equals(memory);
            }
            else
            {
                return false;
            }
        }

        /// <summary>
        /// Returns true if the memory points to the same array and has the same length.  Note that
        /// this does *not* check to see if the *contents* are equal.
        /// </summary>
        public bool Equals(ReadOnlyMemory<T> other)
        {
            return
                _object == other._object &&
                _index == other._index &&
                _length == other._length;
        }

        /// <summary>Returns the hash code for this <see cref="ReadOnlyMemory{T}"/></summary>
        [EditorBrowsable(EditorBrowsableState.Never)]
        public override int GetHashCode()
        {
<<<<<<< HEAD
            return _object != null ? CombineHashCodes(RuntimeHelpers.GetHashCode(_object), _index.GetHashCode(), _length.GetHashCode()) : 0;
        }

        private static int CombineHashCodes(int left, int right)
        {
            return ((left << 5) + left) ^ right;
=======
            // We use RuntimeHelpers.GetHashCode instead of Object.GetHashCode because the hash
            // code is based on object identity and referential equality, not deep equality (as common with string).
            return (_object != null) ? HashCode.Combine(RuntimeHelpers.GetHashCode(_object), _index, _length) : 0;
>>>>>>> ef93a727
        }
        
        /// <summary>Gets the state of the memory as individual fields.</summary>
        /// <param name="start">The offset.</param>
        /// <param name="length">The count.</param>
        /// <returns>The object.</returns>
        [MethodImpl(MethodImplOptions.AggressiveInlining)]
        internal object GetObjectStartLength(out int start, out int length)
        {
            start = _index;
            length = _length;
            return _object;
        }

        // Returns true iff this Memory<T> / ROM<T> instance may represent UTF-8 data.
        // JIT should elide this entire method into a single true / false.
        private static bool MayRepresentUtf8 => typeof(T) == typeof(byte) || typeof(T) == typeof(Utf8Char);
    }
}<|MERGE_RESOLUTION|>--- conflicted
+++ resolved
@@ -142,15 +142,12 @@
             {
                 return (_object is string str) ? str.Substring(_index, _length) : Span.ToString();
             }
-<<<<<<< HEAD
             else if (typeof(T) == typeof(Utf8Char))
             {
                 // Note: We don't call ToString below if typeof(T) == typeof(byte), since we're trying to draw a distinction
                 // between textual data and binary data (that may happen to represent textual data).
                 return Span.ToString();
             }
-=======
->>>>>>> ef93a727
             return string.Format("System.ReadOnlyMemory<{0}>[{1}]", typeof(T).Name, _length);
         }
 
@@ -184,21 +181,14 @@
         [MethodImpl(MethodImplOptions.AggressiveInlining)]
         public ReadOnlyMemory<T> Slice(int start, int length)
         {
-<<<<<<< HEAD
-            if ((uint)start > (uint)_length || (uint)length > (uint)(_length - start))
-            {
-                ThrowHelper.ThrowArgumentOutOfRangeException();
-            }
-=======
 #if BIT64
             // See comment in Span<T>.Slice for how this works.
             if ((ulong)(uint)start + (ulong)(uint)length > (ulong)(uint)_length)
-                ThrowHelper.ThrowArgumentOutOfRangeException(ExceptionArgument.start);
+                ThrowHelper.ThrowArgumentOutOfRangeException();
 #else
             if ((uint)start > (uint)_length || (uint)length > (uint)(_length - start))
                 ThrowHelper.ThrowArgumentOutOfRangeException(ExceptionArgument.start);
 #endif
->>>>>>> ef93a727
 
             // It is expected for _index + start to be negative if the memory is already pre-pinned.
             return new ReadOnlyMemory<T>(_object, _index + start, length);
@@ -212,16 +202,6 @@
             [MethodImpl(MethodImplOptions.AggressiveInlining)]
             get
             {
-<<<<<<< HEAD
-                // This property getter has special support for returning a mutable Span<char> that wraps
-                // an immutable String instance. This is obviously a dangerous feature and breaks type safety.
-                // However, we need to handle the case where a ReadOnlyMemory<char> was created from a string
-                // and then cast to a Memory<T>. Such a cast can only be done with unsafe or marshaling code,
-                // in which case that's the dangerous operation performed by the dev, and we're just following
-                // suit here to make it work as best as possible.
-
-=======
->>>>>>> ef93a727
                 ref T refToReturn = ref Unsafe.AsRef<T>(null);
                 int lengthOfUnderlyingSpan = 0;
 
@@ -233,7 +213,7 @@
                     if (typeof(T) == typeof(char) && tmpObject.GetType() == typeof(string))
                     {
                         // Special-case string since it's the most common for ROM<char>.
-<<<<<<< HEAD
+
                         refToReturn = ref Unsafe.As<char, T>(ref Unsafe.As<string>(tmpObject).GetRawStringData());
                         lengthOfUnderlyingSpan = Unsafe.As<string>(tmpObject).Length;
                     }
@@ -243,42 +223,27 @@
                         refToReturn = ref Unsafe.As<byte, T>(ref Unsafe.As<Utf8String>(tmpObject).GetRawStringData());
                         lengthOfUnderlyingSpan = Unsafe.As<Utf8String>(tmpObject).Length;
                     }
-=======
-
-                        refToReturn = ref Unsafe.As<char, T>(ref Unsafe.As<string>(tmpObject).GetRawStringData());
-                        lengthOfUnderlyingSpan = Unsafe.As<string>(tmpObject).Length;
-                    }
->>>>>>> ef93a727
                     else if (RuntimeHelpers.ObjectHasComponentSize(tmpObject))
                     {
                         // We know the object is not null, it's not a string, and it is variable-length. The only
                         // remaining option is for it to be a T[] (or a U[] which is blittable to T[], like int[]
                         // and uint[]). Otherwise somebody used private reflection to set this field, and we're not
                         // too worried about type safety violations at this point.
-<<<<<<< HEAD
-                        Debug.Assert(tmpObject is Array);
-                        refToReturn = ref Unsafe.As<T[]>(tmpObject).GetRawSzArrayData();
-=======
 
                         // 'tmpObject is T[]' below also handles things like int[] <-> uint[] being convertible
                         Debug.Assert(tmpObject is T[]);
 
-                        refToReturn = ref Unsafe.As<byte, T>(ref Unsafe.As<T[]>(tmpObject).GetRawSzArrayData());
->>>>>>> ef93a727
+                        refToReturn = ref Unsafe.As<T[]>(tmpObject).GetRawSzArrayData();
                         lengthOfUnderlyingSpan = Unsafe.As<T[]>(tmpObject).Length;
                     }
                     else
                     {
                         // We know the object is not null, and it's not variable-length, so it must be a MemoryManager<T>.
                         // Otherwise somebody used private reflection to set this field, and we're not too worried about
-<<<<<<< HEAD
-                        // type safety violations at that point.
-=======
                         // type safety violations at that point. Note that it can't be a MemoryManager<U>, even if U and
                         // T are blittable (e.g., MemoryManager<int> to MemoryManager<uint>), since there exists no
                         // constructor or other public API which would allow such a conversion.
 
->>>>>>> ef93a727
                         Debug.Assert(tmpObject is MemoryManager<T>);
                         Span<T> memoryManagerSpan = Unsafe.As<MemoryManager<T>>(tmpObject).GetSpan();
                         refToReturn = ref MemoryMarshal.GetReference(memoryManagerSpan);
@@ -294,8 +259,6 @@
                     int desiredStartIndex = _index & RemoveFlagsBitMask;
                     int desiredLength = _length;
 
-<<<<<<< HEAD
-=======
 #if BIT64
                     // See comment in Span<T>.Slice for how this works.
                     if ((ulong)(uint)desiredStartIndex + (ulong)(uint)desiredLength > (ulong)(uint)lengthOfUnderlyingSpan)
@@ -303,15 +266,11 @@
                         ThrowHelper.ThrowArgumentOutOfRangeException();
                     }
 #else
->>>>>>> ef93a727
                     if ((uint)desiredStartIndex > (uint)lengthOfUnderlyingSpan || (uint)desiredLength > (uint)(lengthOfUnderlyingSpan - desiredStartIndex))
                     {
                         ThrowHelper.ThrowArgumentOutOfRangeException();
                     }
-<<<<<<< HEAD
-=======
 #endif
->>>>>>> ef93a727
 
                     refToReturn = ref Unsafe.Add(ref refToReturn, desiredStartIndex);
                     lengthOfUnderlyingSpan = desiredLength;
@@ -361,7 +320,6 @@
             object tmpObject = _object;
             if (tmpObject != null)
             {
-<<<<<<< HEAD
                 if (typeof(T) == typeof(char) && tmpObject.GetType() == typeof(string))
                 {
                     GCHandle handle = GCHandle.Alloc(tmpObject, GCHandleType.Pinned);
@@ -374,19 +332,6 @@
                     ref byte stringData = ref Unsafe.Add(ref Unsafe.As<Utf8String>(tmpObject).GetRawStringData(), _index);
                     return new MemoryHandle(Unsafe.AsPointer(ref stringData), handle);
                 }
-                else if (tmpObject is T[] array)
-                {
-                    // Array is already pre-pinned
-                    if (_index < 0)
-                    {
-                        void* pointer = Unsafe.Add<T>(Unsafe.AsPointer(ref array.GetRawSzArrayData()), _index & RemoveFlagsBitMask);
-=======
-                if (typeof(T) == typeof(char) && tmpObject is string s)
-                {
-                    GCHandle handle = GCHandle.Alloc(tmpObject, GCHandleType.Pinned);
-                    ref char stringData = ref Unsafe.Add(ref s.GetRawStringData(), _index);
-                    return new MemoryHandle(Unsafe.AsPointer(ref stringData), handle);
-                }
                 else if (RuntimeHelpers.ObjectHasComponentSize(tmpObject))
                 {
                     // 'tmpObject is T[]' below also handles things like int[] <-> uint[] being convertible
@@ -396,31 +341,19 @@
                     if (_index < 0)
                     {
                         void* pointer = Unsafe.Add<T>(Unsafe.AsPointer(ref Unsafe.As<T[]>(tmpObject).GetRawSzArrayData()), _index & RemoveFlagsBitMask);
->>>>>>> ef93a727
                         return new MemoryHandle(pointer);
                     }
                     else
                     {
-<<<<<<< HEAD
-                        GCHandle handle = GCHandle.Alloc(array, GCHandleType.Pinned);
-                        void* pointer = Unsafe.Add<T>(Unsafe.AsPointer(ref array.GetRawSzArrayData()), _index);
-=======
                         GCHandle handle = GCHandle.Alloc(tmpObject, GCHandleType.Pinned);
                         void* pointer = Unsafe.Add<T>(Unsafe.AsPointer(ref Unsafe.As<T[]>(tmpObject).GetRawSzArrayData()), _index);
->>>>>>> ef93a727
                         return new MemoryHandle(pointer, handle);
                     }
                 }
                 else
                 {
-<<<<<<< HEAD
-                    // Can't use Unsafe.As<MemoryManager<T>> below since tmpObject could be a U[], where
-                    // U is blittable with T. (example: int[] and uint[])
-                    return ((MemoryManager<T>)tmpObject).Pin(_index);
-=======
                     Debug.Assert(tmpObject is MemoryManager<T>);
                     return Unsafe.As<MemoryManager<T>>(tmpObject).Pin(_index);
->>>>>>> ef93a727
                 }
             }
 
@@ -468,18 +401,9 @@
         [EditorBrowsable(EditorBrowsableState.Never)]
         public override int GetHashCode()
         {
-<<<<<<< HEAD
-            return _object != null ? CombineHashCodes(RuntimeHelpers.GetHashCode(_object), _index.GetHashCode(), _length.GetHashCode()) : 0;
-        }
-
-        private static int CombineHashCodes(int left, int right)
-        {
-            return ((left << 5) + left) ^ right;
-=======
             // We use RuntimeHelpers.GetHashCode instead of Object.GetHashCode because the hash
             // code is based on object identity and referential equality, not deep equality (as common with string).
             return (_object != null) ? HashCode.Combine(RuntimeHelpers.GetHashCode(_object), _index, _length) : 0;
->>>>>>> ef93a727
         }
         
         /// <summary>Gets the state of the memory as individual fields.</summary>
